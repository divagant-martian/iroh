--- conflicted
+++ resolved
@@ -485,21 +485,13 @@
                 Box::pin(async move { ipv6_reported.load(Ordering::Relaxed) })
             })
             .can_ack_pings(true)
-<<<<<<< HEAD
             .is_preferred(my_relay.as_ref() == Some(&url1));
 
         #[cfg(any(test, feature = "test-utils"))]
-        let builder = builder.insecure_skip_cert_verify(self.conn.insecure_skip_relay_cert_verify);
+        let builder = builder.insecure_skip_cert_verify(self.msock.insecure_skip_relay_cert_verify);
 
         let (dc, dc_receiver) =
-            builder.build(self.conn.secret_key.clone(), self.conn.dns_resolver.clone());
-=======
-            .is_preferred(my_relay.as_ref() == Some(&url1))
-            .build(
-                self.msock.secret_key.clone(),
-                self.msock.dns_resolver.clone(),
-            );
->>>>>>> 605b9690
+            builder.build(self.msock.secret_key.clone(), self.msock.dns_resolver.clone());
 
         let (s, r) = mpsc::channel(64);
 
