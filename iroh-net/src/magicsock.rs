//! Implements a socket that can change its communication path while in use, actively searching for the best way to communicate.
//!
//! Based on tailscale/wgengine/magicsock
//!
//! ### `DEV_RELAY_ONLY` env var:
//! When present at *compile time*, this env var will force all packets
//! to be sent over the relay connection, regardless of whether or
//! not we have a direct UDP address for the given node.
//!
//! The intended use is for testing the relay protocol inside the MagicSock
//! to ensure that we can rely on the relay to send packets when two nodes
//! are unable to find direct UDP connections to each other.
//!
//! This also prevent this node from attempting to hole punch and prevents it
//! from responding to any hole punching attempts. This node will still,
//! however, read any packets that come off the UDP sockets.

// #[cfg(test)]
// pub(crate) use conn::tests as conn_tests;

use std::{
    collections::HashMap,
    fmt::Display,
    io,
    net::{IpAddr, Ipv6Addr, SocketAddr},
    path::PathBuf,
    pin::Pin,
    sync::{
        atomic::{AtomicBool, AtomicU16, AtomicU64, Ordering},
        Arc,
    },
    task::{ready, Context, Poll, Waker},
    time::{Duration, Instant},
};

use anyhow::{anyhow, Context as _, Result};
use bytes::Bytes;
use futures::{FutureExt, Stream};
use iroh_metrics::{inc, inc_by};
use quinn::AsyncUdpSocket;
use rand::{seq::SliceRandom, Rng, SeedableRng};
use smallvec::{smallvec, SmallVec};
use tokio::{
    sync::{self, mpsc, Mutex},
    task::JoinSet,
    time,
};
use tokio_util::sync::CancellationToken;
use tracing::{
    debug, error, error_span, info, info_span, instrument, trace, trace_span, warn, Instrument,
};
use watchable::Watchable;

use crate::{
    config,
    disco::{self, SendAddr},
    discovery::Discovery,
    dns::DnsResolver,
    key::{PublicKey, SecretKey, SharedSecret},
    magic_endpoint::NodeAddr,
    net::{interfaces, ip::LocalAddresses, netmon, IpFamily},
    netcheck, portmapper,
    relay::{RelayMap, RelayUrl},
    stun, AddrInfo,
};

use self::{
    metrics::Metrics as MagicsockMetrics,
    node_map::{NodeMap, PingAction, PingRole, SendPing},
    relay_actor::{RelayActor, RelayActorMessage, RelayReadResult},
    udp_conn::UdpConn,
};

mod metrics;
mod node_map;
mod relay_actor;
mod timer;
mod udp_conn;

pub use crate::net::UdpSocket;

pub use self::metrics::Metrics;
pub use self::node_map::{
    ConnectionType, ConnectionTypeStream, ControlMsg, DirectAddrInfo, EndpointInfo,
};
pub use self::timer::Timer;

/// How long we consider a STUN-derived endpoint valid for. UDP NAT mappings typically
/// expire at 30 seconds, so this is a few seconds shy of that.
const ENDPOINTS_FRESH_ENOUGH_DURATION: Duration = Duration::from_secs(27);

const HEARTBEAT_INTERVAL: Duration = Duration::from_secs(5);

/// How often to save node data.
const SAVE_NODES_INTERVAL: Duration = Duration::from_secs(30);

/// Maximum duration to wait for a netcheck report.
const NETCHECK_REPORT_TIMEOUT: Duration = Duration::from_secs(10);

/// Contains options for `MagicSock::listen`.
#[derive(derive_more::Debug)]
pub struct Options {
    /// The port to listen on.
    /// Zero means to pick one automatically.
    pub port: u16,

    /// Secret key for this node.
    pub secret_key: SecretKey,

    /// The [`RelayMap`] to use, leave empty to not use a relay server.
    pub relay_map: RelayMap,

    /// Path to store known nodes.
    pub nodes_path: Option<std::path::PathBuf>,

    /// Optional node discovery mechanism.
    pub discovery: Option<Box<dyn Discovery>>,

    /// A DNS resolver to use for resolving relay URLs.
    ///
    /// You can use [`crate::dns::default_resolver`] for a resolver that uses the system's DNS
    /// configuration.
    pub dns_resolver: DnsResolver,

    /// Skip verification of SSL certificates from relay servers
    ///
    /// May only be used in tests.
    #[cfg(any(test, feature = "test-utils"))]
    pub insecure_skip_relay_cert_verify: bool,
}

impl Default for Options {
    fn default() -> Self {
        Options {
            port: 0,
            secret_key: SecretKey::generate(),
            relay_map: RelayMap::empty(),
            nodes_path: None,
            discovery: None,
            dns_resolver: crate::dns::default_resolver().clone(),
            #[cfg(any(test, feature = "test-utils"))]
            insecure_skip_relay_cert_verify: false,
        }
    }
}

/// Contents of a relay message. Use a SmallVec to avoid allocations for the very
/// common case of a single packet.
pub(crate) type RelayContents = SmallVec<[Bytes; 1]>;

/// Iroh connectivity layer.
///
/// This is responsible for routing packets to nodes based on node IDs, it will initially
/// route packets via a relay and transparently try and establish a node-to-node
/// connection and upgrade to it.  It will also keep looking for better connections as the
/// network details of both endpoints change.
///
/// It is usually only necessary to use a single [`MagicSock`] instance in an application, it
/// means any QUIC endpoints on top will be sharing as much information about nodes as
/// possible.
#[derive(Clone, Debug)]
pub struct MagicSock {
    inner: Arc<MagicSockInner>,
    // Empty when closed
    actor_tasks: Arc<Mutex<JoinSet<()>>>,
}

/// The actual implementation of `MagicSock`.
#[derive(derive_more::Debug)]
pub(super) struct MagicSockInner {
    actor_sender: mpsc::Sender<ActorMessage>,
    relay_actor_sender: mpsc::Sender<RelayActorMessage>,
    /// String representation of the node_id of this node.
    me: String,
    /// Used for receiving relay messages.
    relay_recv_receiver: flume::Receiver<RelayRecvResult>,
    /// Stores wakers, to be called when relay_recv_ch receives new data.
    network_recv_wakers: parking_lot::Mutex<Option<Waker>>,
    network_send_wakers: parking_lot::Mutex<Option<Waker>>,

    /// The DNS resolver to be used in this magicsock.
    dns_resolver: DnsResolver,

    /// Key for this node.
    secret_key: SecretKey,

    /// Cached version of the Ipv4 and Ipv6 addrs of the current connection.
    local_addrs: std::sync::RwLock<(SocketAddr, Option<SocketAddr>)>,

    /// Preferred port from `Options::port`; 0 means auto.
    port: AtomicU16,

    /// Close is in progress (or done)
    closing: AtomicBool,
    /// Close was called.
    closed: AtomicBool,
    /// If the last netcheck report, reports IPv6 to be available.
    ipv6_reported: Arc<AtomicBool>,

    /// None (or zero nodes) means relay is disabled.
    relay_map: RelayMap,
    /// Nearest relay node ID; 0 means none/unknown.
    my_relay: std::sync::RwLock<Option<RelayUrl>>,
    /// Tracks the networkmap node entity for each node discovery key.
    node_map: NodeMap,
    /// UDP IPv4 socket
    pconn4: UdpConn,
    /// UDP IPv6 socket
    pconn6: Option<UdpConn>,
    /// Netcheck client
    net_checker: netcheck::Client,
    /// The state for an active DiscoKey.
    disco_secrets: DiscoSecrets,
    udp_state: quinn_udp::UdpState,

    /// Send buffer used in `poll_send_udp`
    send_buffer: parking_lot::Mutex<Vec<quinn_udp::Transmit>>,
    /// UDP disco (ping) queue
    udp_disco_sender: mpsc::Sender<(SocketAddr, PublicKey, disco::Message)>,

    /// Optional discovery service
    discovery: Option<Box<dyn Discovery>>,

    /// Our discovered endpoints
    endpoints: Watchable<DiscoveredEndpoints>,

    /// List of CallMeMaybe disco messages that should be sent out after the next endpoint update
    /// completes
    pending_call_me_maybes: parking_lot::Mutex<HashMap<PublicKey, RelayUrl>>,

    /// Indicates the update endpoint state.
    endpoints_update_state: EndpointUpdateState,

    /// Skip verification of SSL certificates from relay servers
    ///
    /// May only be used in tests.
    #[cfg(any(test, feature = "test-utils"))]
    insecure_skip_relay_cert_verify: bool,
}

impl MagicSockInner {
    /// Returns the relay node we are connected to, that has the best latency.
    ///
    /// If `None`, then we are not connected to any relay nodes.
    pub(super) fn my_relay(&self) -> Option<RelayUrl> {
        self.my_relay.read().expect("not poisoned").clone()
    }

    /// Sets the relay node with the best latency.
    ///
    /// If we are not connected to any relay nodes, set this to `None`.
    fn set_my_relay(&self, my_relay: Option<RelayUrl>) -> Option<RelayUrl> {
        let mut lock = self.my_relay.write().expect("not poisoned");
        let old = lock.take();
        *lock = my_relay;
        old
    }

    fn is_closing(&self) -> bool {
        self.closing.load(Ordering::Relaxed)
    }

    fn is_closed(&self) -> bool {
        self.closed.load(Ordering::SeqCst)
    }

    fn public_key(&self) -> PublicKey {
        self.secret_key.public()
    }

    /// Reference to optional discovery service
    pub fn discovery(&self) -> Option<&dyn Discovery> {
        self.discovery.as_ref().map(Box::as_ref)
    }

    /// Get the cached version of the Ipv4 and Ipv6 addrs of the current connection.
    pub(super) fn local_addr(&self) -> (SocketAddr, Option<SocketAddr>) {
        *self.local_addrs.read().expect("not poisoned")
    }

    pub(super) fn get_mapping_addr(&self, node_id: &PublicKey) -> Option<SocketAddr> {
        self.node_map
            .get_quic_mapped_addr_for_node_key(node_id)
            .map(|a| a.0)
    }

    pub(super) fn add_node_addr(&self, addr: NodeAddr) {
        self.node_map.add_node_addr(addr);
    }

    fn normalized_local_addr(&self) -> io::Result<SocketAddr> {
        let (v4, v6) = self.local_addr();
        let addr = if let Some(v6) = v6 { v6 } else { v4 };
        Ok(addr)
    }

    pub(super) fn local_endpoints(&self) -> LocalEndpointsStream {
        LocalEndpointsStream {
            initial: Some(self.endpoints.get()),
            inner: self.endpoints.watch().into_stream(),
        }
    }

    /// Retrieve connection information about nodes in the network.
    pub(super) fn tracked_endpoints(&self) -> Vec<EndpointInfo> {
        self.node_map.endpoint_infos(Instant::now())
    }

    /// Retrieve connection information about a node in the network.
    pub(super) fn tracked_endpoint(&self, node_key: PublicKey) -> Option<EndpointInfo> {
        self.node_map.endpoint_info(&node_key)
    }

    pub(super) async fn network_change(&self) {
        self.actor_sender
            .send(ActorMessage::NetworkChange)
            .await
            .ok();
    }

    #[instrument(skip_all, fields(me = %self.me))]
    fn poll_send(
        &self,
        cx: &mut Context,
        transmits: &[quinn_udp::Transmit],
    ) -> Poll<io::Result<usize>> {
        let bytes_total: usize = transmits.iter().map(|t| t.contents.len()).sum();
        inc_by!(MagicsockMetrics, send_data, bytes_total as _);

        if self.is_closed() {
            inc_by!(MagicsockMetrics, send_data_network_down, bytes_total as _);
            return Poll::Ready(Err(io::Error::new(
                io::ErrorKind::NotConnected,
                "connection closed",
            )));
        }

        let mut n = 0;
        if transmits.is_empty() {
            return Poll::Ready(Ok(n));
        }
        trace!(
            "sending:\n{}",
            transmits.iter().fold(
                String::with_capacity(transmits.len() * 50),
                |mut final_repr, t| {
                    final_repr.push_str(
                        format!(
                            "  dest: {}, src: {:?}, content_len: {}\n",
                            QuicMappedAddr(t.destination),
                            t.src_ip,
                            t.contents.len()
                        )
                        .as_str(),
                    );
                    final_repr
                }
            )
        );

        let dest = transmits[0].destination;
        for transmit in transmits.iter() {
            if transmit.destination != dest {
                break;
            }
            n += 1;
        }

        // Copy the transmits into an owned buffer, because we will have to modify the send
        // addresses to translate from the quic mapped address to the actual UDP address.
        // To avoid allocating on each call to `poll_send`, we use a fixed buffer.
        let mut transmits = {
            let mut buf = self.send_buffer.lock();
            buf.clear();
            buf.reserve(n);
            buf.extend_from_slice(&transmits[..n]);
            buf
        };

        let dest = QuicMappedAddr(dest);

        let mut transmits_sent = 0;
        match self
            .node_map
            .get_send_addrs_for_quic_mapped_addr(&dest, self.ipv6_reported.load(Ordering::Relaxed))
        {
            Some((public_key, udp_addr, relay_url, mut msgs)) => {
                let mut pings_sent = false;
                // If we have pings to send, we *have* to send them out first.
                if !msgs.is_empty() {
                    if let Err(err) = ready!(self.poll_handle_ping_actions(cx, &mut msgs)) {
                        warn!(node = %public_key.fmt_short(), "failed to handle ping actions: {err:?}");
                    }
                    pings_sent = true;
                }

                let mut udp_sent = false;
                let mut relay_sent = false;
                let mut udp_error = None;
                let mut udp_pending = false;
                let mut relay_pending = false;

                // send udp
                if let Some(addr) = udp_addr {
                    // rewrite target addresses.
                    for t in transmits.iter_mut() {
                        t.destination = addr;
                    }
                    match self.poll_send_udp(addr, &transmits, cx) {
                        Poll::Ready(Ok(n)) => {
                            trace!(node = %public_key.fmt_short(), dst = %addr, transmit_count=n, "sent transmits over UDP");
                            // truncate the transmits vec to `n`. these transmits will be sent to
                            // the relay further below. We only want to send those transmits to the relay that were
                            // sent to UDP, because the next transmits will be sent on the next
                            // call to poll_send, which will happen immediately after, because we
                            // are always returning Poll::Ready if poll_send_udp returned
                            // Poll::Ready.
                            transmits.truncate(n);
                            transmits_sent = transmits.len();
                            udp_sent = true;
                            // record metrics.
                        }
                        Poll::Ready(Err(err)) => {
                            error!(node = %public_key.fmt_short(), ?addr, "failed to send udp: {err:?}");
                            udp_error = Some(err);
                        }
                        Poll::Pending => {
                            udp_pending = true;
                        }
                    }
                }

                // send relay
                if let Some(ref relay_url) = relay_url {
                    match self.poll_send_relay(relay_url, public_key, split_packets(&transmits)) {
                        Poll::Ready(sent) => {
                            relay_sent = sent;
                            transmits_sent = transmits.len();
                        }
                        Poll::Pending => {
                            self.network_send_wakers.lock().replace(cx.waker().clone());
                            relay_pending = true;
                        }
                    }
                }

                if udp_addr.is_none() && relay_url.is_none() {
                    // Handle no addresses being available
                    warn!(node = %public_key.fmt_short(), "failed to send: no UDP or relay addr");
                    return Poll::Ready(Err(io::Error::new(
                        io::ErrorKind::NotConnected,
                        "no UDP or relay address available for node",
                    )));
                }

                if (udp_addr.is_none() || udp_pending) && (relay_url.is_none() || relay_pending) {
                    // Handle backpressure
                    // The explicit choice here is to only return pending, iff all available paths returned
                    // pending.
                    // This might result in one channel being backed up, without the system noticing, but
                    // for now this seems to be the best choice workable in the current implementation.
                    return Poll::Pending;
                }

                if !relay_sent && !udp_sent && !pings_sent {
                    warn!(node = %public_key.fmt_short(), "failed to send: no UDP or relay addr");
                    let err = udp_error.unwrap_or_else(|| {
                        io::Error::new(
                            io::ErrorKind::NotConnected,
                            "no UDP or relay address available for node",
                        )
                    });
                    return Poll::Ready(Err(err));
                }

                trace!(
                    node = %public_key.fmt_short(),
                    transmit_count = %transmits_sent,
                    send_udp = ?udp_addr,
                    send_relay = ?relay_url,
                    "sent transmits"
                );
                Poll::Ready(Ok(transmits_sent))
            }
            None => {
                error!(dst=%dest, "no endpoint for mapped address");
                Poll::Ready(Err(io::Error::new(
                    io::ErrorKind::NotConnected,
                    "trying to send to unknown endpoint",
                )))
            }
        }
    }

    fn poll_send_udp(
        &self,
        addr: SocketAddr,
        transmits: &[quinn_udp::Transmit],
        cx: &mut Context<'_>,
    ) -> Poll<io::Result<usize>> {
        let conn = self.conn_for_addr(addr)?;
        let n = ready!(conn.poll_send(&self.udp_state, cx, transmits))?;
        let total_bytes: u64 = transmits
            .iter()
            .take(n)
            .map(|x| x.contents.len() as u64)
            .sum();
        if addr.is_ipv6() {
            inc_by!(MagicsockMetrics, send_ipv6, total_bytes);
        } else {
            inc_by!(MagicsockMetrics, send_ipv4, total_bytes);
        }
        Poll::Ready(Ok(n))
    }

    fn conn_for_addr(&self, addr: SocketAddr) -> io::Result<&UdpConn> {
        let sock = match addr {
            SocketAddr::V4(_) => &self.pconn4,
            SocketAddr::V6(_) => self
                .pconn6
                .as_ref()
                .ok_or(io::Error::new(io::ErrorKind::Other, "no IPv6 connection"))?,
        };
        Ok(sock)
    }

    #[instrument(skip_all, fields(me = %self.me))]
    fn poll_recv(
        &self,
        cx: &mut Context,
        bufs: &mut [io::IoSliceMut<'_>],
        metas: &mut [quinn_udp::RecvMeta],
    ) -> Poll<io::Result<usize>> {
        // FIXME: currently ipv4 load results in ipv6 traffic being ignored
        debug_assert_eq!(bufs.len(), metas.len(), "non matching bufs & metas");
        if self.is_closed() {
            return Poll::Ready(Err(io::Error::new(
                io::ErrorKind::NotConnected,
                "connection closed",
            )));
        }

        // order of polling is: UDPv4, UDPv6, relay
        let msgs = match self.pconn4.poll_recv(cx, bufs, metas)? {
            Poll::Pending | Poll::Ready(0) => match &self.pconn6 {
                Some(conn) => match conn.poll_recv(cx, bufs, metas)? {
                    Poll::Pending | Poll::Ready(0) => {
                        return self.poll_recv_relay(cx, bufs, metas);
                    }
                    Poll::Ready(n) => n,
                },
                None => {
                    return self.poll_recv_relay(cx, bufs, metas);
                }
            },
            Poll::Ready(n) => n,
        };

        let dst_ip = self.normalized_local_addr().ok().map(|addr| addr.ip());

        let mut quic_packets_total = 0;

        for (meta, buf) in metas.iter_mut().zip(bufs.iter_mut()).take(msgs) {
            let mut start = 0;
            let mut is_quic = false;
            let mut quic_packets_count = 0;

            // find disco and stun packets and forward them to the actor
            loop {
                let end = start + meta.stride;
                if end > meta.len {
                    break;
                }
                let packet = &buf[start..end];
                let packet_is_quic = if stun::is(packet) {
                    trace!(src = %meta.addr, len = %meta.stride, "UDP recv: stun packet");
                    let packet2 = Bytes::copy_from_slice(packet);
                    self.net_checker.receive_stun_packet(packet2, meta.addr);
                    false
                } else if let Some((sender, sealed_box)) = disco::source_and_box(packet) {
                    // Disco?
                    trace!(src = %meta.addr, len = %meta.stride, "UDP recv: disco packet");
                    self.handle_disco_message(
                        sender,
                        sealed_box,
                        DiscoMessageSource::Udp(meta.addr),
                    );
                    false
                } else {
                    trace!(src = %meta.addr, len = %meta.stride, "UDP recv: quic packet");
                    true
                };

                if packet_is_quic {
                    quic_packets_count += 1;
                    is_quic = true;
                } else {
                    // overwrite the first byte of the packets with zero.
                    // this makes quinn reliably and quickly ignore the packet as long as
                    // [`quinn::EndpointConfig::grease_quic_bit`] is set to `false`
                    // (which we always do in MagicEndpoint::bind).
                    buf[start] = 0u8;
                }
                start = end;
            }

            if is_quic {
                // remap addr
                match self.node_map.receive_udp(meta.addr) {
                    None => {
                        warn!(src = ?meta.addr, count = %quic_packets_count, len = meta.len, "UDP recv quic packets: no node state found, skipping");
                        // if we have no node state for the from addr, set len to 0 to make quinn skip the buf completely.
                        meta.len = 0;
                    }
                    Some((node_id, quic_mapped_addr)) => {
                        trace!(src = ?meta.addr, node = %node_id.fmt_short(), count = %quic_packets_count, len = meta.len, "UDP recv quic packets");
                        quic_packets_total += quic_packets_count;
                        meta.addr = quic_mapped_addr.0;
                    }
                }
            } else {
                // if there is no non-stun,non-disco packet in the chunk, set len to zero to make
                // quinn skip the buf completely.
                meta.len = 0;
            }
            // Normalize local_ip
            meta.dst_ip = dst_ip;
        }

        if quic_packets_total > 0 {
            inc_by!(MagicsockMetrics, recv_datagrams, quic_packets_total as _);
            trace!("UDP recv: {} packets", quic_packets_total);
        }

        Poll::Ready(Ok(msgs))
    }

    #[instrument(skip_all, fields(name = %self.me))]
    fn poll_recv_relay(
        &self,
        cx: &mut Context,
        bufs: &mut [io::IoSliceMut<'_>],
        metas: &mut [quinn_udp::RecvMeta],
    ) -> Poll<io::Result<usize>> {
        let mut num_msgs = 0;
        for (buf_out, meta_out) in bufs.iter_mut().zip(metas.iter_mut()) {
            if self.is_closed() {
                break;
            }
            match self.relay_recv_receiver.try_recv() {
                Err(flume::TryRecvError::Empty) => {
                    self.network_recv_wakers.lock().replace(cx.waker().clone());
                    break;
                }
                Err(flume::TryRecvError::Disconnected) => {
                    return Poll::Ready(Err(io::Error::new(
                        io::ErrorKind::NotConnected,
                        "connection closed",
                    )));
                }
                Ok(Err(err)) => return Poll::Ready(Err(err)),
                Ok(Ok((node_id, meta, bytes))) => {
                    inc_by!(MagicsockMetrics, recv_data_relay, bytes.len() as _);
                    trace!(src = %meta.addr, node = %node_id.fmt_short(), count = meta.len / meta.stride, len = meta.len, "recv quic packets from relay");
                    buf_out[..bytes.len()].copy_from_slice(&bytes);
                    *meta_out = meta;
                    num_msgs += 1;
                }
            }
        }

        // If we have any msgs to report, they are in the first `num_msgs_total` slots
        if num_msgs > 0 {
            inc_by!(MagicsockMetrics, recv_datagrams, num_msgs as _);
            Poll::Ready(Ok(num_msgs))
        } else {
            Poll::Pending
        }
    }

    /// Handles a discovery message.
    #[instrument("disco_in", skip_all, fields(node = %sender.fmt_short(), %src))]
    fn handle_disco_message(&self, sender: PublicKey, sealed_box: &[u8], src: DiscoMessageSource) {
        trace!("handle_disco_message start");
        if self.is_closed() {
            return;
        }

        // We're now reasonably sure we're expecting communication from
        // this node, do the heavy crypto lifting to see what they want.
        let dm = match self.disco_secrets.unseal_and_decode(
            &self.secret_key,
            sender,
            sealed_box.to_vec(),
        ) {
            Ok(dm) => dm,
            Err(DiscoBoxError::Open(err)) => {
                warn!(?err, "failed to open disco box");
                inc!(MagicsockMetrics, recv_disco_bad_key);
                return;
            }
            Err(DiscoBoxError::Parse(err)) => {
                // Couldn't parse it, but it was inside a correctly
                // signed box, so just ignore it, assuming it's from a
                // newer version of Tailscale that we don't
                // understand. Not even worth logging about, lest it
                // be too spammy for old clients.

                inc!(MagicsockMetrics, recv_disco_bad_parse);
                debug!(?err, "failed to parse disco message");
                return;
            }
        };

        if src.is_relay() {
            inc!(MagicsockMetrics, recv_disco_relay);
        } else {
            inc!(MagicsockMetrics, recv_disco_udp);
        }

        let span = trace_span!("handle_disco", ?dm);
        let _guard = span.enter();
        trace!("receive disco message");
        match dm {
            disco::Message::Ping(ping) => {
                inc!(MagicsockMetrics, recv_disco_ping);
                self.handle_ping(ping, &sender, src);
            }
            disco::Message::Pong(pong) => {
                inc!(MagicsockMetrics, recv_disco_pong);
                self.node_map.handle_pong(sender, &src, pong);
            }
            disco::Message::CallMeMaybe(cm) => {
                inc!(MagicsockMetrics, recv_disco_call_me_maybe);
                if !matches!(src, DiscoMessageSource::Relay { .. }) {
                    warn!("call-me-maybe packets should only come via relay");
                    return;
                };
                let ping_actions = self.node_map.handle_call_me_maybe(sender, cm);
                for action in ping_actions {
                    match action {
                        PingAction::SendCallMeMaybe { .. } => {
                            warn!("Unexpected CallMeMaybe as response of handling a CallMeMaybe");
                        }
                        PingAction::SendPing(ping) => {
                            self.send_ping_queued(ping);
                        }
                    }
                }
            }
        }
        trace!("disco message handled");
    }

    /// Handle a ping message.
    fn handle_ping(&self, dm: disco::Ping, sender: &PublicKey, src: DiscoMessageSource) {
        // Insert the ping into the node map, and return whether a ping with this tx_id was already
        // received.
        let addr: SendAddr = src.clone().into();
        let handled = self.node_map.handle_ping(*sender, addr.clone(), dm.tx_id);
        match handled.role {
            PingRole::Duplicate => {
                debug!(%src, tx = %hex::encode(dm.tx_id), "received ping: endpoint already confirmed, skip");
                return;
            }
            PingRole::LikelyHeartbeat => {}
            PingRole::NewEndpoint => {
                debug!(%src, tx = %hex::encode(dm.tx_id), "received ping: new endpoint");
            }
            PingRole::Reactivate => {
                debug!(%src, tx = %hex::encode(dm.tx_id), "received ping: endpoint active");
            }
        }

        // Send a pong.
        debug!(tx = %hex::encode(dm.tx_id), %addr, dstkey = %sender.fmt_short(),
               "sending pong");
        let pong = disco::Message::Pong(disco::Pong {
            tx_id: dm.tx_id,
            src: addr.clone(),
        });

        if !self.send_disco_message_queued(addr.clone(), *sender, pong) {
            warn!(%addr, "failed to queue pong");
        }

        if let Some(ping) = handled.needs_ping_back {
            debug!(
                %addr,
                dstkey = %sender.fmt_short(),
                "sending direct ping back",
            );
            self.send_ping_queued(ping);
        }
    }

    fn encode_disco_message(&self, dst_key: PublicKey, msg: &disco::Message) -> Bytes {
        self.disco_secrets
            .encode_and_seal(&self.secret_key, dst_key, msg)
    }

    fn send_ping_queued(&self, ping: SendPing) {
        let SendPing {
            id,
            dst,
            dst_node,
            tx_id,
            purpose,
        } = ping;
        let msg = disco::Message::Ping(disco::Ping {
            tx_id,
            node_key: self.public_key(),
        });
        let sent = match dst {
            SendAddr::Udp(addr) => self
                .udp_disco_sender
                .try_send((addr, dst_node, msg))
                .is_ok(),
            SendAddr::Relay(ref url) => self.send_disco_message_relay(url, dst_node, msg),
        };
        if sent {
            let msg_sender = self.actor_sender.clone();
            trace!(%dst, tx = %hex::encode(tx_id), ?purpose, "ping sent (queued)");
            self.node_map
                .notify_ping_sent(id, dst, tx_id, purpose, msg_sender);
        } else {
            warn!(dst = ?dst, tx = %hex::encode(tx_id), ?purpose, "failed to send ping: queues full");
        }
    }

    fn poll_send_ping(&self, ping: &SendPing, cx: &mut Context<'_>) -> Poll<io::Result<()>> {
        let SendPing {
            id,
            dst,
            dst_node,
            tx_id,
            purpose,
        } = ping;
        let msg = disco::Message::Ping(disco::Ping {
            tx_id: *tx_id,
            node_key: self.public_key(),
        });
        ready!(self.poll_send_disco_message(dst.clone(), *dst_node, msg, cx))?;
        let msg_sender = self.actor_sender.clone();
        debug!(%dst, tx = %hex::encode(tx_id), ?purpose, "ping sent (polled)");
        self.node_map
            .notify_ping_sent(*id, dst.clone(), *tx_id, *purpose, msg_sender);
        Poll::Ready(Ok(()))
    }

    /// Send a disco message. UDP messages will be queued.
    ///
    /// If `dst` is [`SendAddr::Relay`], the message will be pushed into the relay client channel.
    /// If `dst` is [`SendAddr::Udp`], the message will be pushed into the udp disco send channel.
    ///
    /// Returns true if the channel had capacity for the message, and false if the message was
    /// dropped.
    fn send_disco_message_queued(
        &self,
        dst: SendAddr,
        dst_key: PublicKey,
        msg: disco::Message,
    ) -> bool {
        match dst {
            SendAddr::Udp(addr) => self.udp_disco_sender.try_send((addr, dst_key, msg)).is_ok(),
            SendAddr::Relay(ref url) => self.send_disco_message_relay(url, dst_key, msg),
        }
    }

    /// Send a disco message. UDP messages will be polled to send directly on the UDP socket.
    fn poll_send_disco_message(
        &self,
        dst: SendAddr,
        dst_key: PublicKey,
        msg: disco::Message,
        cx: &mut Context<'_>,
    ) -> Poll<io::Result<()>> {
        match dst {
            SendAddr::Udp(addr) => {
                ready!(self.poll_send_disco_message_udp(addr, dst_key, &msg, cx))?;
            }
            SendAddr::Relay(ref url) => {
                self.send_disco_message_relay(url, dst_key, msg);
            }
        }
        Poll::Ready(Ok(()))
    }

    fn send_disco_message_relay(
        &self,
        url: &RelayUrl,
        dst_key: PublicKey,
        msg: disco::Message,
    ) -> bool {
        debug!(node = %dst_key.fmt_short(), %url, %msg, "send disco message (relay)");
        let pkt = self.encode_disco_message(dst_key, &msg);
        inc!(MagicsockMetrics, send_disco_relay);
        match self.poll_send_relay(url, dst_key, smallvec![pkt]) {
            Poll::Ready(true) => {
                inc!(MagicsockMetrics, sent_disco_relay);
                disco_message_sent(&msg);
                true
            }
            _ => false,
        }
    }

    async fn send_disco_message_udp(
        &self,
        dst: SocketAddr,
        dst_key: PublicKey,
        msg: &disco::Message,
    ) -> io::Result<bool> {
        futures::future::poll_fn(move |cx| self.poll_send_disco_message_udp(dst, dst_key, msg, cx))
            .await
    }

    fn poll_send_disco_message_udp(
        &self,
        dst: SocketAddr,
        dst_key: PublicKey,
        msg: &disco::Message,
        cx: &mut Context<'_>,
    ) -> Poll<std::io::Result<bool>> {
        trace!(%dst, %msg, "send disco message (UDP)");
        if self.is_closed() {
            return Poll::Ready(Err(io::Error::new(
                io::ErrorKind::NotConnected,
                "connection closed",
            )));
        }
        let pkt = self.encode_disco_message(dst_key, msg);
        // TODO: These metrics will be wrong with the poll impl
        // Also - do we need it? I'd say the `sent_disco_udp` below is enough.
        inc!(MagicsockMetrics, send_disco_udp);
        let transmits = [quinn_udp::Transmit {
            destination: dst,
            contents: pkt,
            ecn: None,
            segment_size: None,
            src_ip: None, // TODO
        }];
        let sent = ready!(self.poll_send_udp(dst, &transmits, cx));
        Poll::Ready(match sent {
            Ok(0) => {
                // Can't send. (e.g. no IPv6 locally)
                warn!(%dst, node = %dst_key.fmt_short(), ?msg, "failed to send disco message");
                Ok(false)
            }
            Ok(_n) => {
                trace!(%dst, node = %dst_key.fmt_short(), %msg, "sent disco message");
                inc!(MagicsockMetrics, sent_disco_udp);
                disco_message_sent(msg);
                Ok(true)
            }
            Err(err) => {
                warn!(%dst, node = %dst_key.fmt_short(), ?msg, ?err, "failed to send disco message");
                Err(err)
            }
        })
    }

    fn poll_handle_ping_actions(
        &self,
        cx: &mut Context<'_>,
        msgs: &mut Vec<PingAction>,
    ) -> Poll<io::Result<()>> {
        if msgs.is_empty() {
            return Poll::Ready(Ok(()));
        }

        while let Some(msg) = msgs.pop() {
            if self.poll_handle_ping_action(cx, &msg)?.is_pending() {
                msgs.push(msg);
                return Poll::Pending;
            }
        }
        Poll::Ready(Ok(()))
    }

    #[instrument("handle_ping_action", skip_all)]
    fn poll_handle_ping_action(
        &self,
        cx: &mut Context<'_>,
        msg: &PingAction,
    ) -> Poll<io::Result<()>> {
        // Abort sending as soon as we know we are shutting down.
        if self.is_closing() || self.is_closed() {
            return Poll::Ready(Ok(()));
        }
        match *msg {
            PingAction::SendCallMeMaybe {
                ref relay_url,
                dst_node,
            } => {
                self.send_or_queue_call_me_maybe(relay_url, dst_node);
            }
            PingAction::SendPing(ref ping) => {
                ready!(self.poll_send_ping(ping, cx))?;
            }
        }
        Poll::Ready(Ok(()))
    }

    fn poll_send_relay(
        &self,
        url: &RelayUrl,
        node: PublicKey,
        contents: RelayContents,
    ) -> Poll<bool> {
        trace!(node = %node.fmt_short(), relay_url = %url, count = contents.len(), len = contents.iter().map(|c| c.len()).sum::<usize>(), "send relay");
        let msg = RelayActorMessage::Send {
            url: url.clone(),
            contents,
            peer: node,
        };
        match self.relay_actor_sender.try_send(msg) {
            Ok(_) => {
                trace!(node = %node.fmt_short(), relay_url = %url, "send relay: message queued");
                Poll::Ready(true)
            }
            Err(mpsc::error::TrySendError::Closed(_)) => {
                warn!(node = %node.fmt_short(), relay_url = %url, "send relay: message dropped, channel to actor is closed");
                Poll::Ready(false)
            }
            Err(mpsc::error::TrySendError::Full(_)) => {
                warn!(node = %node.fmt_short(), relay_url = %url, "send relay: message dropped, channel to actor is full");
                Poll::Pending
            }
        }
    }

    fn send_queued_call_me_maybes(&self) {
        let msg = self.endpoints.read().to_call_me_maybe_message();
        let msg = disco::Message::CallMeMaybe(msg);
        for (public_key, url) in self.pending_call_me_maybes.lock().drain() {
            if !self.send_disco_message_relay(&url, public_key, msg.clone()) {
                warn!(node = %public_key.fmt_short(), "relay channel full, dropping call-me-maybe");
            }
        }
    }

    fn send_or_queue_call_me_maybe(&self, url: &RelayUrl, dst_key: PublicKey) {
        let endpoints = self.endpoints.read();
        if endpoints.fresh_enough() {
            let msg = endpoints.to_call_me_maybe_message();
            let msg = disco::Message::CallMeMaybe(msg);
            if !self.send_disco_message_relay(url, dst_key, msg) {
                warn!(dstkey = %dst_key.fmt_short(), relayurl = ?url,
                      "relay channel full, dropping call-me-maybe");
            } else {
                debug!(dstkey = %dst_key.fmt_short(), relayurl = ?url, "call-me-maybe sent");
            }
        } else {
            self.pending_call_me_maybes
                .lock()
                .insert(dst_key, url.clone());
            debug!(
                last_refresh_ago = ?endpoints.last_endpoints_time.map(|x| x.elapsed()),
                "want call-me-maybe but endpoints stale; queuing after restun",
            );
            self.re_stun("refresh-for-peering");
        }
    }

    /// Triggers an address discovery. The provided why string is for debug logging only.
    fn re_stun(&self, why: &'static str) {
        debug!("re_stun: {}", why);
        inc!(MagicsockMetrics, re_stun_calls);
        self.endpoints_update_state.schedule_run(why);
    }

    /// Publishes our address to a discovery service, if configured.
    ///
    /// Called whenever our addresses or home relay node changes.
    fn publish_my_addr(&self) {
        if let Some(ref discovery) = self.discovery {
            let eps = self.endpoints.read();
            let relay_url = self.my_relay();
            let direct_addresses = eps.iter().map(|ep| ep.addr).collect();
            let info = AddrInfo {
                relay_url,
                direct_addresses,
            };
            discovery.publish(&info);
        }
    }

    #[cfg(test)]
    async fn force_network_change(&self, is_major: bool) {
        self.actor_sender
            .send(ActorMessage::ForceNetworkChange(is_major))
            .await
            .ok();
    }
}

#[derive(Clone, Debug)]
enum DiscoMessageSource {
    Udp(SocketAddr),
    Relay { url: RelayUrl, key: PublicKey },
}

impl Display for DiscoMessageSource {
    fn fmt(&self, f: &mut std::fmt::Formatter) -> std::fmt::Result {
        match self {
            Self::Udp(addr) => write!(f, "Udp({addr})"),
            Self::Relay { ref url, key } => write!(f, "Relay({url}, {})", key.fmt_short()),
        }
    }
}

impl From<DiscoMessageSource> for SendAddr {
    fn from(value: DiscoMessageSource) -> Self {
        match value {
            DiscoMessageSource::Udp(addr) => SendAddr::Udp(addr),
            DiscoMessageSource::Relay { url, .. } => SendAddr::Relay(url),
        }
    }
}

impl From<&DiscoMessageSource> for SendAddr {
    fn from(value: &DiscoMessageSource) -> Self {
        match value {
            DiscoMessageSource::Udp(addr) => SendAddr::Udp(*addr),
            DiscoMessageSource::Relay { url, .. } => SendAddr::Relay(url.clone()),
        }
    }
}

impl DiscoMessageSource {
    fn is_relay(&self) -> bool {
        matches!(self, DiscoMessageSource::Relay { .. })
    }
}

/// Manages currently running endpoint updates, aka netcheck runs.
///
/// Invariants:
/// - only one endpoint update must be running at a time
/// - if an update is scheduled while another one is running, remember that
///   and start a new one when the current one has finished
#[derive(Debug)]
struct EndpointUpdateState {
    /// If running, set to the reason for the currently the update.
    running: sync::watch::Sender<Option<&'static str>>,
    /// If set, this means we will start a new endpoint update state as soon as the current one
    /// is finished.
    want_update: parking_lot::Mutex<Option<&'static str>>,
}

impl EndpointUpdateState {
    fn new() -> Self {
        let (running, _) = sync::watch::channel(None);
        EndpointUpdateState {
            running,
            want_update: Default::default(),
        }
    }

    /// Schedules a new run, either starting it immediately if none is running or
    /// scheduling it for later.
    fn schedule_run(&self, why: &'static str) {
        if self.is_running() {
            let _ = self.want_update.lock().insert(why);
        } else {
            self.run(why);
        }
    }

    /// Returns `true` if an update is currently in progress.
    fn is_running(&self) -> bool {
        self.running.borrow().is_some()
    }

    /// Trigger a new run.
    fn run(&self, why: &'static str) {
        self.running.send(Some(why)).ok();
    }

    /// Clears the current running state.
    fn finish_run(&self) {
        self.running.send(None).ok();
    }

    /// Returns the next update, if one is set.
    fn next_update(&self) -> Option<&'static str> {
        self.want_update.lock().take()
    }
}

impl MagicSock {
    /// Creates a magic `MagicSock` listening on `opts.port`.
    pub async fn new(opts: Options) -> Result<Self> {
        let me = opts.secret_key.public().fmt_short();
        if crate::util::relay_only_mode() {
            warn!(
                "creating a MagicSock that will only send packets over a relay relay connection."
            );
        }

        Self::with_name(me.clone(), opts)
            .instrument(error_span!("magicsock", %me))
            .await
    }

    async fn with_name(me: String, opts: Options) -> Result<Self> {
        let port_mapper = portmapper::Client::default();

        let Options {
            port,
            secret_key,
            relay_map,
            discovery,
            nodes_path,
            dns_resolver,
            #[cfg(any(test, feature = "test-utils"))]
            insecure_skip_relay_cert_verify,
        } = opts;

        let nodes_path = match nodes_path {
            Some(path) => {
                let path = path.canonicalize().unwrap_or(path);
                let parent = path.parent().ok_or_else(|| {
                    anyhow::anyhow!("no parent directory found for '{}'", path.display())
                })?;
                tokio::fs::create_dir_all(&parent).await?;
                Some(path)
            }
            None => None,
        };

        let (relay_recv_sender, relay_recv_receiver) = flume::bounded(128);

        let (pconn4, pconn6) = bind(port)?;
        let port = pconn4.port();

        // NOTE: we can end up with a zero port if `std::net::UdpSocket::socket_addr` fails
        match port.try_into() {
            Ok(non_zero_port) => {
                port_mapper.update_local_port(non_zero_port);
            }
            Err(_zero_port) => debug!("Skipping port mapping with zero local port"),
        }
        let ipv4_addr = pconn4.local_addr()?;
        let ipv6_addr = pconn6.as_ref().and_then(|c| c.local_addr().ok());

        let net_checker = netcheck::Client::new(Some(port_mapper.clone()), dns_resolver.clone())?;

        let (actor_sender, actor_receiver) = mpsc::channel(256);
        let (relay_actor_sender, relay_actor_receiver) = mpsc::channel(256);
        let (udp_disco_sender, mut udp_disco_receiver) = mpsc::channel(256);

        // load the node data
        let node_map = match nodes_path.as_ref() {
            Some(path) if path.exists() => match NodeMap::load_from_file(path) {
                Ok(node_map) => {
                    let count = node_map.node_count();
                    debug!(count, "loaded node map");
                    node_map
                }
                Err(e) => {
                    debug!(%e, "failed to load node map: using default");
                    NodeMap::default()
                }
            },
            _ => NodeMap::default(),
        };

        let udp_state = quinn_udp::UdpState::default();
        let msock = Arc::new(MagicSockInner {
            me,
            port: AtomicU16::new(port),
            secret_key,
            local_addrs: std::sync::RwLock::new((ipv4_addr, ipv6_addr)),
            closing: AtomicBool::new(false),
            closed: AtomicBool::new(false),
            relay_recv_receiver,
            network_recv_wakers: parking_lot::Mutex::new(None),
            network_send_wakers: parking_lot::Mutex::new(None),
            actor_sender: actor_sender.clone(),
            ipv6_reported: Arc::new(AtomicBool::new(false)),
            relay_map,
            my_relay: Default::default(),
            pconn4: pconn4.clone(),
            pconn6: pconn6.clone(),
            net_checker: net_checker.clone(),
            disco_secrets: DiscoSecrets::default(),
            node_map,
            relay_actor_sender: relay_actor_sender.clone(),
            udp_state,
            send_buffer: Default::default(),
            udp_disco_sender,
            discovery,
            endpoints: Watchable::new(Default::default()),
            pending_call_me_maybes: Default::default(),
            endpoints_update_state: EndpointUpdateState::new(),
            dns_resolver,
            #[cfg(any(test, feature = "test-utils"))]
            insecure_skip_relay_cert_verify,
        });

        let mut actor_tasks = JoinSet::default();

        let relay_actor = RelayActor::new(msock.clone(), actor_sender.clone());
        let relay_actor_cancel_token = relay_actor.cancel_token();
        actor_tasks.spawn(
            async move {
                relay_actor.run(relay_actor_receiver).await;
            }
            .instrument(info_span!("relay-actor")),
        );

        let msock2 = msock.clone();
        actor_tasks.spawn(async move {
            while let Some((dst, dst_key, msg)) = udp_disco_receiver.recv().await {
                if let Err(err) = msock2.send_disco_message_udp(dst, dst_key, &msg).await {
                    warn!(%dst, node = %dst_key.fmt_short(), ?err, "failed to send disco message (UDP)");
                }
            }
        });

        let msock2 = msock.clone();
        let network_monitor = netmon::Monitor::new().await?;
        actor_tasks.spawn(
            async move {
                let actor = Actor {
                    msg_receiver: actor_receiver,
                    msg_sender: actor_sender,
                    relay_actor_sender,
                    relay_actor_cancel_token,
                    msock: msock2,
                    relay_recv_sender,
                    periodic_re_stun_timer: new_re_stun_timer(false),
                    net_info_last: None,
                    nodes_path,
                    port_mapper,
                    pconn4,
                    pconn6,
                    no_v4_send: false,
                    net_checker,
                    network_monitor,
                };

                if let Err(err) = actor.run().await {
                    warn!("relay handler errored: {:?}", err);
                }
            }
            .instrument(info_span!("actor")),
        );

        let c = MagicSock {
            inner: msock,
            actor_tasks: Arc::new(Mutex::new(actor_tasks)),
        };

        Ok(c)
    }

    pub(super) fn inner(&self) -> Arc<MagicSockInner> {
        self.inner.clone()
    }

    /// Retrieve connection information about nodes in the network.
    pub fn tracked_endpoints(&self) -> Vec<EndpointInfo> {
        self.inner.tracked_endpoints()
    }

    /// Retrieve connection information about a node in the network.
    pub fn tracked_endpoint(&self, node_id: PublicKey) -> Option<EndpointInfo> {
        self.inner.tracked_endpoint(node_id)
    }

    /// Returns the local endpoints as a stream.
    ///
    /// The [`MagicSock`] continuously monitors the local endpoints, the network addresses
    /// it can listen on, for changes.  Whenever changes are detected this stream will yield
    /// a new list of endpoints.
    ///
    /// Upon the first creation on the [`MagicSock`] it may not yet have completed a first
    /// local endpoint discovery, in this case the first item of the stream will not be
    /// immediately available.  Once this first set of local endpoints are discovered the
    /// stream will always return the first set of endpoints immediately, which are the most
    /// recently discovered endpoints.
    ///
    /// # Examples
    ///
    /// To get the current endpoints, drop the stream after the first item was received:
    /// ```
    /// use futures::StreamExt;
    /// use iroh_net::magicsock::MagicSock;
    ///
    /// # let rt = tokio::runtime::Builder::new_current_thread().enable_all().build().unwrap();
    /// # rt.block_on(async move {
    /// let ms = MagicSock::new(Default::default()).await.unwrap();
    /// let _endpoints = ms.local_endpoints().next().await;
    /// # });
    /// ```
    pub fn local_endpoints(&self) -> LocalEndpointsStream {
        self.inner.local_endpoints()
    }

    /// Returns a stream that reports the [`ConnectionType`] we have to the
    /// given `node_id`.
    ///
    /// The `NodeMap` continuously monitors the `node_id`'s endpoint for
    /// [`ConnectionType`] changes, and sends the latest [`ConnectionType`]
    /// on the stream.
    ///
    /// The current [`ConnectionType`] will the the initial entry on the stream.
    ///
    /// # Errors
    ///
    /// Will return an error if there is no address information known about the
    /// given `node_id`.
    pub fn conn_type_stream(&self, node_id: &PublicKey) -> Result<node_map::ConnectionTypeStream> {
        self.inner.node_map.conn_type_stream(node_id)
    }

    /// Get the cached version of the Ipv4 and Ipv6 addrs of the current connection.
    pub fn local_addr(&self) -> Result<(SocketAddr, Option<SocketAddr>)> {
        Ok(self.inner.local_addr())
    }

    /// Triggers an address discovery. The provided why string is for debug logging only.
    #[instrument(skip_all, fields(me = %self.inner.me))]
    pub fn re_stun(&self, why: &'static str) {
        self.inner.re_stun(why);
    }

    /// Returns the [`SocketAddr`] which can be used by the QUIC layer to dial this node.
    ///
    /// Note this is a user-facing API and does not wrap the [`SocketAddr`] in a
    /// `QuicMappedAddr` as we do internally.
    pub fn get_mapping_addr(&self, node_id: &PublicKey) -> Option<SocketAddr> {
        self.inner.get_mapping_addr(node_id)
    }

    /// Returns the relay node with the best latency.
    ///
    /// If `None`, then we currently have no verified connection to a relay node.
    pub fn my_relay(&self) -> Option<RelayUrl> {
        self.inner.my_relay()
    }

    /// Add addresses for a node to the magic socket's addresbook.
    #[instrument(skip_all, fields(me = %self.inner.me))]
    pub fn add_node_addr(&self, addr: NodeAddr) {
        self.inner.add_node_addr(addr);
    }

    /// Closes the connection.
    ///
    /// Subsequent calls have no effect and will not error.
    #[instrument(skip_all, fields(me = %self.inner.me))]
    pub async fn close(&self) -> Result<()> {
        if self.inner.is_closed() {
            return Ok(());
        }
        self.inner.closing.store(true, Ordering::Relaxed);
        self.inner.actor_sender.send(ActorMessage::Shutdown).await?;
        self.inner.closed.store(true, Ordering::SeqCst);
        self.inner.endpoints.shutdown();

        let mut tasks = self.actor_tasks.lock().await;

        // give the tasks a moment to shutdown cleanly
        let tasks_ref = &mut tasks;
        let shutdown_done = time::timeout(Duration::from_millis(100), async move {
            while let Some(task) = tasks_ref.join_next().await {
                if let Err(err) = task {
                    warn!("unexpected error in task shutdown: {:?}", err);
                }
            }
        })
        .await;
        if shutdown_done.is_ok() {
            debug!("tasks shutdown complete");
        } else {
            // shutdown all tasks
            debug!("aborting remaining {}/3 tasks", tasks.len());
            tasks.shutdown().await;
        }

        Ok(())
    }

    /// Reference to optional discovery service
    pub fn discovery(&self) -> Option<&dyn Discovery> {
        self.inner.discovery()
    }

    /// Call to notify the system of potential network changes.
    pub async fn network_change(&self) {
        self.inner.network_change().await
    }
}

/// Stream returning local endpoints of a [`MagicSock`] as they change.
#[derive(Debug)]
pub struct LocalEndpointsStream {
    initial: Option<DiscoveredEndpoints>,
    inner: watchable::WatcherStream<DiscoveredEndpoints>,
}

impl Stream for LocalEndpointsStream {
    type Item = Vec<config::Endpoint>;

    fn poll_next(mut self: Pin<&mut Self>, cx: &mut Context<'_>) -> Poll<Option<Self::Item>> {
        let this = &mut *self;
        if let Some(initial_endpoints) = this.initial.take() {
            if !initial_endpoints.is_empty() {
                return Poll::Ready(Some(initial_endpoints.into_iter().collect()));
            }
        }
        loop {
            match Pin::new(&mut this.inner).poll_next(cx) {
                Poll::Pending => break Poll::Pending,
                Poll::Ready(Some(discovered)) => {
                    if discovered.is_empty() {
                        // When we start up we might initially have empty local endpoints as
                        // the magic socket has not yet figured this out.  Later on this set
                        // should never be emtpy.  However even if it was the magicsock
                        // would be in a state not very useable so skipping those events is
                        // probably fine.
                        // To make sure we install the right waker we loop rather than
                        // returning Poll::Pending immediately here.
                        continue;
                    } else {
                        break Poll::Ready(Some(discovered.into_iter().collect()));
                    }
                }
                Poll::Ready(None) => break Poll::Ready(None),
            }
        }
    }
}

#[derive(Debug, Default)]
struct DiscoSecrets(parking_lot::Mutex<HashMap<PublicKey, SharedSecret>>);

impl DiscoSecrets {
    fn get(
        &self,
        secret: &SecretKey,
        node_id: PublicKey,
    ) -> parking_lot::MappedMutexGuard<SharedSecret> {
        parking_lot::MutexGuard::map(self.0.lock(), |inner| {
            inner
                .entry(node_id)
                .or_insert_with(|| secret.shared(&node_id))
        })
    }

    pub fn encode_and_seal(
        &self,
        secret_key: &SecretKey,
        node_id: PublicKey,
        msg: &disco::Message,
    ) -> Bytes {
        let mut seal = msg.as_bytes();
        self.get(secret_key, node_id).seal(&mut seal);
        disco::encode_message(&secret_key.public(), seal).into()
    }

    pub fn unseal_and_decode(
        &self,
        secret: &SecretKey,
        node_id: PublicKey,
        mut sealed_box: Vec<u8>,
    ) -> Result<disco::Message, DiscoBoxError> {
        self.get(secret, node_id)
            .open(&mut sealed_box)
            .map_err(DiscoBoxError::Open)?;
        disco::Message::from_bytes(&sealed_box).map_err(DiscoBoxError::Parse)
    }
}

#[derive(Debug, thiserror::Error)]
enum DiscoBoxError {
    #[error("Failed to open crypto box")]
    Open(anyhow::Error),
    #[error("Failed to parse disco message")]
    Parse(anyhow::Error),
}

type RelayRecvResult = Result<(PublicKey, quinn_udp::RecvMeta, Bytes), io::Error>;

/// Reports whether x and y represent the same set of endpoints. The order doesn't matter.
fn endpoint_sets_equal(xs: &[config::Endpoint], ys: &[config::Endpoint]) -> bool {
    if xs.is_empty() && ys.is_empty() {
        return true;
    }
    if xs.len() == ys.len() {
        let mut order_matches = true;
        for (i, x) in xs.iter().enumerate() {
            if x != &ys[i] {
                order_matches = false;
                break;
            }
        }
        if order_matches {
            return true;
        }
    }
    let mut m: HashMap<&config::Endpoint, usize> = HashMap::new();
    for x in xs {
        *m.entry(x).or_default() |= 1;
    }
    for y in ys {
        *m.entry(y).or_default() |= 2;
    }

    m.values().all(|v| *v == 3)
}

impl AsyncUdpSocket for MagicSock {
    fn poll_send(
        &self,
        _udp_state: &quinn_udp::UdpState,
        cx: &mut Context,
        transmits: &[quinn_udp::Transmit],
    ) -> Poll<io::Result<usize>> {
        self.inner.poll_send(cx, transmits)
    }

    fn poll_recv(
        &self,
        cx: &mut Context,
        bufs: &mut [io::IoSliceMut<'_>],
        metas: &mut [quinn_udp::RecvMeta],
    ) -> Poll<io::Result<usize>> {
        self.inner.poll_recv(cx, bufs, metas)
    }

    fn local_addr(&self) -> io::Result<SocketAddr> {
        match &*self.inner.local_addrs.read().expect("not poisoned") {
            (ipv4, None) => {
                // Pretend to be IPv6, because our QuinnMappedAddrs
                // need to be IPv6.
                let ip: IpAddr = match ipv4.ip() {
                    IpAddr::V4(ip) => ip.to_ipv6_mapped().into(),
                    IpAddr::V6(ip) => ip.into(),
                };
                Ok(SocketAddr::new(ip, ipv4.port()))
            }
            (_, Some(ipv6)) => Ok(*ipv6),
        }
    }
}

#[derive(Debug)]
enum ActorMessage {
    Shutdown,
    ReceiveRelay(RelayReadResult),
    EndpointPingExpired(usize, stun::TransactionId),
    NetcheckReport(Result<Option<Arc<netcheck::Report>>>, &'static str),
    NetworkChange,
    #[cfg(test)]
    ForceNetworkChange(bool),
}

struct Actor {
    msock: Arc<MagicSockInner>,
    msg_receiver: mpsc::Receiver<ActorMessage>,
    msg_sender: mpsc::Sender<ActorMessage>,
    relay_actor_sender: mpsc::Sender<RelayActorMessage>,
    relay_actor_cancel_token: CancellationToken,
    /// Channel to send received relay messages on, for processing.
    relay_recv_sender: flume::Sender<RelayRecvResult>,
    /// When set, is an AfterFunc timer that will call MagicSock::do_periodic_stun.
    periodic_re_stun_timer: time::Interval,
    /// The `NetInfo` provided in the last call to `net_info_func`. It's used to deduplicate calls to netInfoFunc.
    net_info_last: Option<config::NetInfo>,
    /// Path where connection info from [`MagicSockInner::node_map`] is persisted.
    nodes_path: Option<PathBuf>,

    // The underlying UDP sockets used to send/rcv packets.
    pconn4: UdpConn,
    pconn6: Option<UdpConn>,

    /// The NAT-PMP/PCP/UPnP prober/client, for requesting port mappings from NAT devices.
    port_mapper: portmapper::Client,

    /// Whether IPv4 UDP is known to be unable to transmit
    /// at all. This could happen if the socket is in an invalid state
    /// (as can happen on darwin after a network link status change).
    no_v4_send: bool,

    /// The prober that discovers local network conditions, including the closest relay relay and NAT mappings.
    net_checker: netcheck::Client,

    network_monitor: netmon::Monitor,
}

impl Actor {
    async fn run(mut self) -> Result<()> {
        // Setup network monitoring
        let (link_change_s, mut link_change_r) = mpsc::channel(8);
        let _token = self
            .network_monitor
            .subscribe(move |is_major| {
                let link_change_s = link_change_s.clone();
                async move {
                    link_change_s.send(is_major).await.ok();
                }
                .boxed()
            })
            .await?;

        // Let the the heartbeat only start a couple seconds later
        let mut endpoint_heartbeat_timer = time::interval_at(
            time::Instant::now() + HEARTBEAT_INTERVAL,
            HEARTBEAT_INTERVAL,
        );
        let mut endpoints_update_receiver = self.msock.endpoints_update_state.running.subscribe();
        let mut portmap_watcher = self.port_mapper.watch_external_address();
        let mut save_nodes_timer = if self.nodes_path.is_some() {
            tokio::time::interval_at(
                time::Instant::now() + SAVE_NODES_INTERVAL,
                SAVE_NODES_INTERVAL,
            )
        } else {
            tokio::time::interval(Duration::MAX)
        };

        loop {
            tokio::select! {
                Some(msg) = self.msg_receiver.recv() => {
                    trace!(?msg, "tick: msg");
                    if self.handle_actor_message(msg).await {
                        return Ok(());
                    }
                }
                tick = self.periodic_re_stun_timer.tick() => {
                    trace!("tick: re_stun {:?}", tick);
                    self.msock.re_stun("periodic");
                }
                Ok(()) = portmap_watcher.changed() => {
                    trace!("tick: portmap changed");
                    let new_external_address = *portmap_watcher.borrow();
                    debug!("external address updated: {new_external_address:?}");
                    self.msock.re_stun("portmap_updated");
                },
                _ = endpoint_heartbeat_timer.tick() => {
                    trace!("tick: endpoint heartbeat {} endpoints", self.msock.node_map.node_count());
                    // TODO: this might trigger too many packets at once, pace this

                    self.msock.node_map.prune_inactive();
                    let msgs = self.msock.node_map.endpoints_stayin_alive();
                    self.handle_ping_actions(msgs).await;
                }
                _ = endpoints_update_receiver.changed() => {
                    let reason = *endpoints_update_receiver.borrow();
                    trace!("tick: endpoints update receiver {:?}", reason);
                    if let Some(reason) = reason {
                        self.update_endpoints(reason).await;
                    }
                }
                _ = save_nodes_timer.tick(), if self.nodes_path.is_some() => {
                    trace!("tick: nodes_timer");
                    let path = self.nodes_path.as_ref().expect("precondition: `is_some()`");

                    self.msock.node_map.prune_inactive();
                    match self.msock.node_map.save_to_file(path).await {
                        Ok(count) => debug!(count, "nodes persisted"),
                        Err(e) => debug!(%e, "failed to persist known nodes"),
                    }
                }
                Some(is_major) = link_change_r.recv() => {
                    trace!("tick: link change {}", is_major);
                    self.handle_network_change(is_major).await;
                }
                else => {
                    trace!("tick: other");
                }
            }
        }
    }

    async fn handle_network_change(&mut self, is_major: bool) {
        debug!("link change detected: major? {}", is_major);

        if is_major {
            self.msock.dns_resolver.clear_cache();
            self.msock.re_stun("link-change-major");
            self.close_stale_relay_connections().await;
            self.reset_endpoint_states();
        } else {
            self.msock.re_stun("link-change-minor");
        }
    }

    async fn handle_ping_actions(&mut self, mut msgs: Vec<PingAction>) {
        if msgs.is_empty() {
            return;
        }
        if let Err(err) =
            futures::future::poll_fn(|cx| self.msock.poll_handle_ping_actions(cx, &mut msgs)).await
        {
            debug!("failed to send pings: {err:?}");
        }
    }

    /// Processes an incoming actor message.
    ///
    /// Returns `true` if it was a shutdown.
    async fn handle_actor_message(&mut self, msg: ActorMessage) -> bool {
        match msg {
            ActorMessage::Shutdown => {
                debug!("shutting down");

                self.msock.node_map.notify_shutdown();
                if let Some(path) = self.nodes_path.as_ref() {
                    match self.msock.node_map.save_to_file(path).await {
                        Ok(count) => {
                            debug!(count, "known nodes persisted")
                        }
                        Err(e) => debug!(%e, "failed to persist known nodes"),
                    }
                }
                self.port_mapper.deactivate();
                self.relay_actor_cancel_token.cancel();

                // Ignore errors from pconnN
                // They will frequently have been closed already by a call to connBind.Close.
                debug!("stopping connections");
                if let Some(ref conn) = self.pconn6 {
                    conn.close().await.ok();
                }
                self.pconn4.close().await.ok();

                debug!("shutdown complete");
                return true;
            }
            ActorMessage::ReceiveRelay(read_result) => {
                let passthroughs = self.process_relay_read_result(read_result);
                for passthrough in passthroughs {
                    self.relay_recv_sender
                        .send_async(passthrough)
                        .await
                        .expect("missing recv sender");
                    let mut wakers = self.msock.network_recv_wakers.lock();
                    if let Some(waker) = wakers.take() {
                        waker.wake();
                    }
                }
            }
            ActorMessage::EndpointPingExpired(id, txid) => {
                self.msock.node_map.notify_ping_timeout(id, txid);
            }
            ActorMessage::NetcheckReport(report, why) => {
                match report {
                    Ok(report) => {
                        self.handle_netcheck_report(report).await;
                    }
                    Err(err) => {
                        warn!("failed to generate netcheck report for: {}: {:?}", why, err);
                    }
                }
                self.finalize_endpoints_update(why);
            }
            ActorMessage::NetworkChange => {
                self.network_monitor.network_change().await.ok();
            }
            #[cfg(test)]
            ActorMessage::ForceNetworkChange(is_major) => {
                self.handle_network_change(is_major).await;
            }
        }

        false
    }

    fn normalized_local_addr(&self) -> io::Result<SocketAddr> {
        let (v4, v6) = self.local_addr();
        if let Some(v6) = v6 {
            return v6;
        }
        v4
    }

    fn local_addr(&self) -> (io::Result<SocketAddr>, Option<io::Result<SocketAddr>>) {
        // TODO: think more about this
        // needs to pretend ipv6 always as the fake addrs are ipv6
        let mut ipv6_addr = None;
        if let Some(ref conn) = self.pconn6 {
            ipv6_addr = Some(conn.local_addr());
        }
        let ipv4_addr = self.pconn4.local_addr();

        (ipv4_addr, ipv6_addr)
    }

    fn process_relay_read_result(&mut self, dm: RelayReadResult) -> Vec<RelayRecvResult> {
        trace!("process_relay_read {} bytes", dm.buf.len());
        if dm.buf.is_empty() {
            warn!("received empty relay packet");
            return Vec::new();
        }
        let url = &dm.url;

        let quic_mapped_addr = self.msock.node_map.receive_relay(url, dm.src);

        // the relay packet is made up of multiple udp packets, prefixed by a u16 be length prefix
        //
        // split the packet into these parts
        let parts = PacketSplitIter::new(dm.buf);
        // Normalize local_ip
        let dst_ip = self.normalized_local_addr().ok().map(|addr| addr.ip());

        let mut out = Vec::new();
        for part in parts {
            match part {
                Ok(part) => {
                    if self.handle_relay_disco_message(&part, url, dm.src) {
                        // Message was internal, do not bubble up.
                        continue;
                    }

                    let meta = quinn_udp::RecvMeta {
                        len: part.len(),
                        stride: part.len(),
                        addr: quic_mapped_addr.0,
                        dst_ip,
                        ecn: None,
                    };
                    out.push(Ok((dm.src, meta, part)));
                }
                Err(e) => {
                    out.push(Err(e));
                }
            }
        }

        out
    }

    /// Refreshes knowledge about our local endpoints.
    ///
    /// In other words, this triggers a netcheck run.
    ///
    /// Note that invoking this is managed by the [`EndpointUpdateState`] and this should
    /// never be invoked directly.  Some day this will be refactored to not allow this easy
    /// mistake to be made.
    #[instrument(level = "debug", skip_all)]
    async fn update_endpoints(&mut self, why: &'static str) {
        inc!(MagicsockMetrics, update_endpoints);

        debug!("starting endpoint update ({})", why);
        self.port_mapper.procure_mapping();
        self.update_net_info(why).await;
    }

    /// Stores the results of a successful endpoint update.
    async fn store_endpoints_update(&mut self, nr: Option<Arc<netcheck::Report>>) {
        let portmap_watcher = self.port_mapper.watch_external_address();

        // endpoint -> how it was found
        let mut already = HashMap::new();
        // unique endpoints
        let mut eps = Vec::new();

        macro_rules! add_addr {
            ($already:expr, $eps:expr, $ipp:expr, $et:expr) => {
                #[allow(clippy::map_entry)]
                if !$already.contains_key(&$ipp) {
                    $already.insert($ipp, $et);
                    $eps.push(config::Endpoint {
                        addr: $ipp,
                        typ: $et,
                    });
                }
            };
        }

        let maybe_port_mapped = *portmap_watcher.borrow();

        if let Some(portmap_ext) = maybe_port_mapped.map(SocketAddr::V4) {
            add_addr!(already, eps, portmap_ext, config::EndpointType::Portmapped);
            self.set_net_info_have_port_map().await;
        }

        if let Some(nr) = nr {
            if let Some(global_v4) = nr.global_v4 {
                add_addr!(already, eps, global_v4.into(), config::EndpointType::Stun);

                // If they're behind a hard NAT and are using a fixed
                // port locally, assume they might've added a static
                // port mapping on their router to the same explicit
                // port that we are running with. Worst case it's an invalid candidate mapping.
                let port = self.msock.port.load(Ordering::Relaxed);
                if nr.mapping_varies_by_dest_ip.unwrap_or_default() && port != 0 {
                    let mut addr = global_v4;
                    addr.set_port(port);
                    add_addr!(
                        already,
                        eps,
                        addr.into(),
                        config::EndpointType::Stun4LocalPort
                    );
                }
            }
            if let Some(global_v6) = nr.global_v6 {
                add_addr!(already, eps, global_v6.into(), config::EndpointType::Stun);
            }
        }
        let local_addr_v4 = self.pconn4.local_addr().ok();
        let local_addr_v6 = self.pconn6.as_ref().and_then(|c| c.local_addr().ok());

        let is_unspecified_v4 = local_addr_v4
            .map(|a| a.ip().is_unspecified())
            .unwrap_or(false);
        let is_unspecified_v6 = local_addr_v6
            .map(|a| a.ip().is_unspecified())
            .unwrap_or(false);

        let LocalAddresses {
            regular: mut ips,
            loopback,
        } = LocalAddresses::new();

        if is_unspecified_v4 || is_unspecified_v6 {
            if ips.is_empty() && eps.is_empty() {
                // Only include loopback addresses if we have no
                // interfaces at all to use as endpoints and don't
                // have a public IPv4 or IPv6 address. This allows
                // for localhost testing when you're on a plane and
                // offline, for example.
                ips = loopback;
            }
            let v4_port = local_addr_v4.and_then(|addr| {
                if addr.ip().is_unspecified() {
                    Some(addr.port())
                } else {
                    None
                }
            });

            let v6_port = local_addr_v6.and_then(|addr| {
                if addr.ip().is_unspecified() {
                    Some(addr.port())
                } else {
                    None
                }
            });

            for ip in ips {
                match ip {
                    IpAddr::V4(_) => {
                        if let Some(port) = v4_port {
                            add_addr!(
                                already,
                                eps,
                                SocketAddr::new(ip, port),
                                config::EndpointType::Local
                            );
                        }
                    }
                    IpAddr::V6(_) => {
                        if let Some(port) = v6_port {
                            add_addr!(
                                already,
                                eps,
                                SocketAddr::new(ip, port),
                                config::EndpointType::Local
                            );
                        }
                    }
                }
            }
        }

        if !is_unspecified_v4 {
            if let Some(addr) = local_addr_v4 {
                // Our local endpoint is bound to a particular address.
                // Do not offer addresses on other local interfaces.
                add_addr!(already, eps, addr, config::EndpointType::Local);
            }
        }

        if !is_unspecified_v6 {
            if let Some(addr) = local_addr_v6 {
                // Our local endpoint is bound to a particular address.
                // Do not offer addresses on other local interfaces.
                add_addr!(already, eps, addr, config::EndpointType::Local);
            }
        }

        // Note: the endpoints are intentionally returned in priority order,
        // from "farthest but most reliable" to "closest but least
        // reliable." Addresses returned from STUN should be globally
        // addressable, but might go farther on the network than necessary.
        // Local interface addresses might have lower latency, but not be
        // globally addressable.
        //
        // The STUN address(es) are always first.
        // Despite this sorting, clients are not relying on this sorting for decisions;

        let updated = self
            .msock
            .endpoints
            .update(DiscoveredEndpoints::new(eps))
            .is_ok();
        if updated {
            let eps = self.msock.endpoints.read();
            eps.log_endpoint_change();
            self.msock.publish_my_addr();
        }

        // Regardless of whether our local endpoints changed, we now want to send any queued
        // call-me-maybe messages.
        self.msock.send_queued_call_me_maybes();
    }

    /// Called when an endpoints update is done, no matter if it was successful or not.
    fn finalize_endpoints_update(&mut self, why: &'static str) {
        let new_why = self.msock.endpoints_update_state.next_update();
        if !self.msock.is_closed() {
            if let Some(new_why) = new_why {
                self.msock.endpoints_update_state.run(new_why);
                return;
            }
            self.periodic_re_stun_timer = new_re_stun_timer(true);
        }

        self.msock.endpoints_update_state.finish_run();
        debug!("endpoint update done ({})", why);
    }

    /// Updates `NetInfo.HavePortMap` to true.
    #[instrument(level = "debug", skip_all)]
    async fn set_net_info_have_port_map(&mut self) {
        if let Some(ref mut net_info_last) = self.net_info_last {
            if net_info_last.have_port_map {
                // No change.
                return;
            }
            net_info_last.have_port_map = true;
            self.net_info_last = Some(net_info_last.clone());
        }
    }

    #[instrument(level = "debug", skip_all)]
    async fn call_net_info_callback(&mut self, ni: config::NetInfo) {
        if let Some(ref net_info_last) = self.net_info_last {
            if ni.basically_equal(net_info_last) {
                return;
            }
        }

        self.net_info_last = Some(ni);
    }

    /// Calls netcheck.
    ///
    /// Note that invoking this is managed by [`EndpointUpdateState`] via `update_endpoints`
    /// and this should never be invoked directly.  Some day this will be refactored to not
    /// allow this easy mistake to be made.
    #[instrument(level = "debug", skip_all)]
    async fn update_net_info(&mut self, why: &'static str) {
        if self.msock.relay_map.is_empty() {
            debug!("skipping netcheck, empty RelayMap");
            self.msg_sender
                .send(ActorMessage::NetcheckReport(Ok(None), why))
                .await
                .ok();
            return;
        }

        let relay_map = self.msock.relay_map.clone();
        let pconn4 = Some(self.pconn4.as_socket());
        let pconn6 = self.pconn6.as_ref().map(|p| p.as_socket());

        debug!("requesting netcheck report");
        match self
            .net_checker
            .get_report_channel(relay_map, pconn4, pconn6)
            .await
        {
            Ok(rx) => {
                let msg_sender = self.msg_sender.clone();
                tokio::task::spawn(async move {
                    let report = time::timeout(NETCHECK_REPORT_TIMEOUT, rx).await;
                    let report: anyhow::Result<_> = match report {
                        Ok(Ok(Ok(report))) => Ok(Some(report)),
                        Ok(Ok(Err(err))) => Err(err),
                        Ok(Err(_)) => Err(anyhow!("netcheck report not received")),
                        Err(err) => Err(anyhow!("netcheck report timeout: {:?}", err)),
                    };
                    msg_sender
                        .send(ActorMessage::NetcheckReport(report, why))
                        .await
                        .ok();
                    // The receiver of the NetcheckReport message will call
                    // .finalize_endpoints_update().
                });
            }
            Err(err) => {
                warn!("unable to start netcheck generation: {:?}", err);
                self.finalize_endpoints_update(why);
            }
        }
    }

    async fn handle_netcheck_report(&mut self, report: Option<Arc<netcheck::Report>>) {
        if let Some(ref report) = report {
            self.msock
                .ipv6_reported
                .store(report.ipv6, Ordering::Relaxed);
            let r = &report;
            trace!(
                "setting no_v4_send {} -> {}",
                self.no_v4_send,
                !r.ipv4_can_send
            );
            self.no_v4_send = !r.ipv4_can_send;

            let have_port_map = self.port_mapper.watch_external_address().borrow().is_some();
            let mut ni = config::NetInfo {
                relay_latency: Default::default(),
                mapping_varies_by_dest_ip: r.mapping_varies_by_dest_ip,
                hair_pinning: r.hair_pinning,
                portmap_probe: r.portmap_probe.clone(),
                have_port_map,
                working_ipv6: Some(r.ipv6),
                os_has_ipv6: Some(r.os_has_ipv6),
                working_udp: Some(r.udp),
                working_icmp_v4: r.icmpv4,
                working_icmp_v6: r.icmpv6,
                preferred_relay: r.preferred_relay.clone(),
                link_type: None,
            };
            for (rid, d) in r.relay_v4_latency.iter() {
                ni.relay_latency
                    .insert(format!("{rid}-v4"), d.as_secs_f64());
            }
            for (rid, d) in r.relay_v6_latency.iter() {
                ni.relay_latency
                    .insert(format!("{rid}-v6"), d.as_secs_f64());
            }

            if ni.preferred_relay.is_none() {
                // Perhaps UDP is blocked. Pick a deterministic but arbitrary one.
                ni.preferred_relay = self.pick_relay_fallback();
            }

            if !self.set_nearest_relay(ni.preferred_relay.clone()) {
                ni.preferred_relay = None;
            }

            // TODO: set link type
            self.call_net_info_callback(ni).await;
        }
        self.store_endpoints_update(report).await;
    }

    fn set_nearest_relay(&mut self, relay_url: Option<RelayUrl>) -> bool {
        let my_relay = self.msock.my_relay();
        if relay_url == my_relay {
            // No change.
            return true;
        }
<<<<<<< HEAD
        let old_relay = self.inner.set_my_relay(relay_url.clone());
=======
        self.msock.set_my_relay(relay_url.clone());
>>>>>>> 605b9690

        if let Some(ref relay_url) = relay_url {
            inc!(MagicsockMetrics, relay_home_change);

            // On change, notify all currently connected relay servers and
            // start connecting to our home relay if we are not already.
<<<<<<< HEAD
            info!("home is now relay {}, was {:?}", relay_url, old_relay);
            self.inner.publish_my_addr();
=======
            info!("home is now relay {}", relay_url);
            self.msock.publish_my_addr();
>>>>>>> 605b9690

            self.send_relay_actor(RelayActorMessage::SetHome {
                url: relay_url.clone(),
            });
        }

        true
    }

    /// Returns a deterministic relay node to connect to. This is only used if netcheck
    /// couldn't find the nearest one, for instance, if UDP is blocked and thus STUN
    /// latency checks aren't working.
    ///
    /// If no the [`RelayMap`] is empty, returns `0`.
    fn pick_relay_fallback(&self) -> Option<RelayUrl> {
        // TODO: figure out which relay node most of our nodes are using,
        // and use that region as our fallback.
        //
        // If we already had selected something in the past and it has any
        // nodes, we want to stay on it. If there are no nodes at all,
        // stay on whatever relay we previously picked. If we need to pick
        // one and have no node info, pick a node randomly.
        //
        // We used to do the above for legacy clients, but never updated it for disco.

        let my_relay = self.msock.my_relay();
        if my_relay.is_some() {
            return my_relay;
        }

        let ids = self.msock.relay_map.urls().collect::<Vec<_>>();
        let mut rng = rand::rngs::StdRng::seed_from_u64(0);
        ids.choose(&mut rng).map(|c| (*c).clone())
    }

    /// Resets the preferred address for all nodes.
    /// This is called when connectivity changes enough that we no longer trust the old routes.
    #[instrument(skip_all, fields(me = %self.msock.me))]
    fn reset_endpoint_states(&mut self) {
        self.msock.node_map.reset_endpoint_states()
    }

    /// Tells the relay actor to close stale relay connections.
    ///
    /// The relay connections who's local endpoints no longer exist after a network change
    /// will error out soon enough.  Closing them eagerly speeds this up however and allows
    /// re-establishing a relay connection faster.
    async fn close_stale_relay_connections(&self) {
        let ifs = interfaces::State::new().await;
        let local_ips = ifs
            .interfaces
            .values()
            .flat_map(|netif| netif.addrs())
            .map(|ipnet| ipnet.addr())
            .collect();
        self.send_relay_actor(RelayActorMessage::MaybeCloseRelaysOnRebind(local_ips));
    }

    fn send_relay_actor(&self, msg: RelayActorMessage) {
        match self.relay_actor_sender.try_send(msg) {
            Ok(_) => {}
            Err(mpsc::error::TrySendError::Closed(_)) => {
                warn!("unable to send to relay actor, already closed");
            }
            Err(mpsc::error::TrySendError::Full(_)) => {
                warn!("dropping message for relay actor, channel is full");
            }
        }
    }

    fn handle_relay_disco_message(
        &mut self,
        msg: &[u8],
        url: &RelayUrl,
        relay_node_src: PublicKey,
    ) -> bool {
        match disco::source_and_box(msg) {
            Some((source, sealed_box)) => {
                if relay_node_src != source {
                    // TODO: return here?
                    warn!("Received relay disco message from connection for {}, but with message from {}", relay_node_src.fmt_short(), source.fmt_short());
                }
                self.msock.handle_disco_message(
                    source,
                    sealed_box,
                    DiscoMessageSource::Relay {
                        url: url.clone(),
                        key: relay_node_src,
                    },
                );
                true
            }
            None => false,
        }
    }
}

fn new_re_stun_timer(initial_delay: bool) -> time::Interval {
    // Pick a random duration between 20 and 26 seconds (just under 30s,
    // a common UDP NAT timeout on Linux,etc)
    let mut rng = rand::thread_rng();
    let d: Duration = rng.gen_range(Duration::from_secs(20)..=Duration::from_secs(26));
    if initial_delay {
        debug!("scheduling periodic_stun to run in {}s", d.as_secs());
        time::interval_at(time::Instant::now() + d, d)
    } else {
        debug!(
            "scheduling periodic_stun to run immediately and in {}s",
            d.as_secs()
        );
        time::interval(d)
    }
}

/// Initial connection setup.
fn bind(port: u16) -> Result<(UdpConn, Option<UdpConn>)> {
    let pconn4 = UdpConn::bind(port, IpFamily::V4).context("bind IPv4 failed")?;
    let ip4_port = pconn4.local_addr()?.port();
    let ip6_port = ip4_port.checked_add(1).unwrap_or(ip4_port - 1);

    let pconn6 = match UdpConn::bind(ip6_port, IpFamily::V6) {
        Ok(conn) => Some(conn),
        Err(err) => {
            info!("bind ignoring IPv6 bind failure: {:?}", err);
            None
        }
    };

    Ok((pconn4, pconn6))
}

#[derive(derive_more::Debug, Default, Clone)]
struct DiscoveredEndpoints {
    /// Records the endpoints found during the previous
    /// endpoint discovery. It's used to avoid duplicate endpoint change notifications.
    last_endpoints: Vec<config::Endpoint>,

    /// The last time the endpoints were updated, even if there was no change.
    last_endpoints_time: Option<Instant>,
}

impl PartialEq for DiscoveredEndpoints {
    fn eq(&self, other: &Self) -> bool {
        endpoint_sets_equal(&self.last_endpoints, &other.last_endpoints)
    }
}

impl DiscoveredEndpoints {
    fn new(endpoints: Vec<config::Endpoint>) -> Self {
        Self {
            last_endpoints: endpoints,
            last_endpoints_time: Some(Instant::now()),
        }
    }

    fn into_iter(self) -> impl Iterator<Item = config::Endpoint> {
        self.last_endpoints.into_iter()
    }

    fn iter(&self) -> impl Iterator<Item = &config::Endpoint> + '_ {
        self.last_endpoints.iter()
    }

    fn is_empty(&self) -> bool {
        self.last_endpoints.is_empty()
    }

    fn fresh_enough(&self) -> bool {
        match self.last_endpoints_time.as_ref() {
            None => false,
            Some(time) => time.elapsed() <= ENDPOINTS_FRESH_ENOUGH_DURATION,
        }
    }

    fn to_call_me_maybe_message(&self) -> disco::CallMeMaybe {
        let my_numbers = self.last_endpoints.iter().map(|ep| ep.addr).collect();
        disco::CallMeMaybe { my_numbers }
    }

    fn log_endpoint_change(&self) {
        debug!("endpoints changed: {}", {
            let mut s = String::new();
            for (i, ep) in self.last_endpoints.iter().enumerate() {
                if i > 0 {
                    s += ", ";
                }
                s += &format!("{} ({})", ep.addr, ep.typ);
            }
            s
        });
    }
}

/// Split a number of transmits into individual packets.
///
/// For each transmit, if it has a segment size, it will be split into
/// multiple packets according to that segment size. If it does not have a
/// segment size, the contents will be sent as a single packet.
fn split_packets(transmits: &[quinn_udp::Transmit]) -> RelayContents {
    let mut res = SmallVec::with_capacity(transmits.len());
    for transmit in transmits {
        let contents = &transmit.contents;
        if let Some(segment_size) = transmit.segment_size {
            for chunk in contents.chunks(segment_size) {
                res.push(contents.slice_ref(chunk));
            }
        } else {
            res.push(contents.clone());
        }
    }
    res
}

/// Splits a packet into its component items.
#[derive(Debug)]
pub struct PacketSplitIter {
    bytes: Bytes,
}

impl PacketSplitIter {
    /// Create a new PacketSplitIter from a packet.
    ///
    /// Returns an error if the packet is too big.
    pub fn new(bytes: Bytes) -> Self {
        Self { bytes }
    }

    fn fail(&mut self) -> Option<std::io::Result<Bytes>> {
        self.bytes.clear();
        Some(Err(std::io::Error::new(
            std::io::ErrorKind::UnexpectedEof,
            "",
        )))
    }
}

impl Iterator for PacketSplitIter {
    type Item = std::io::Result<Bytes>;

    fn next(&mut self) -> Option<Self::Item> {
        use bytes::Buf;
        if self.bytes.has_remaining() {
            if self.bytes.remaining() < 2 {
                return self.fail();
            }
            let len = self.bytes.get_u16_le() as usize;
            if self.bytes.remaining() < len {
                return self.fail();
            }
            let item = self.bytes.split_to(len);
            Some(Ok(item))
        } else {
            None
        }
    }
}

/// The fake address used by the QUIC layer to address a node.
///
/// You can consider this as nothing more than a lookup key for a node the [`MagicSock`] knows
/// about.
///
/// [`MagicSock`] can reach a node by several real socket addresses, or maybe even via the relay
/// node.  The QUIC layer however needs to address a node by a stable [`SocketAddr`] so
/// that normal socket APIs can function.  Thus when a new node is introduced to a [`MagicSock`]
/// it is given a new fake address.  This is the type of that address.
///
/// It is but a newtype.  And in our QUIC-facing socket APIs like [`AsyncUdpSocket`] it
/// comes in as the inner [`SocketAddr`], in those interfaces we have to be careful to do
/// the conversion to this type.
#[derive(Debug, Copy, Clone, PartialEq, Eq, Hash)]
pub(crate) struct QuicMappedAddr(SocketAddr);

/// Counter to always generate unique addresses for [`QuicMappedAddr`].
static ADDR_COUNTER: AtomicU64 = AtomicU64::new(1);

impl QuicMappedAddr {
    /// The Prefix/L of our Unique Local Addresses.
    const ADDR_PREFIXL: u8 = 0xfd;
    /// The Global ID used in our Unique Local Addresses.
    const ADDR_GLOBAL_ID: [u8; 5] = [21, 7, 10, 81, 11];
    /// The Subnet ID used in our Unique Local Addresses.
    const ADDR_SUBNET: [u8; 2] = [0; 2];

    /// Generates a globally unique fake UDP address.
    ///
    /// This generates and IPv6 Unique Local Address according to RFC 4193.
    pub(crate) fn generate() -> Self {
        let mut addr = [0u8; 16];
        addr[0] = Self::ADDR_PREFIXL;
        addr[1..6].copy_from_slice(&Self::ADDR_GLOBAL_ID);
        addr[6..8].copy_from_slice(&Self::ADDR_SUBNET);

        let counter = ADDR_COUNTER.fetch_add(1, Ordering::Relaxed);
        addr[8..16].copy_from_slice(&counter.to_be_bytes());

        Self(SocketAddr::new(IpAddr::V6(Ipv6Addr::from(addr)), 12345))
    }
}

impl std::fmt::Display for QuicMappedAddr {
    fn fmt(&self, f: &mut std::fmt::Formatter) -> std::fmt::Result {
        write!(f, "QuicMappedAddr({})", self.0)
    }
}
fn disco_message_sent(msg: &disco::Message) {
    match msg {
        disco::Message::Ping(_) => {
            inc!(MagicsockMetrics, sent_disco_ping);
        }
        disco::Message::Pong(_) => {
            inc!(MagicsockMetrics, sent_disco_pong);
        }
        disco::Message::CallMeMaybe(_) => {
            inc!(MagicsockMetrics, sent_disco_call_me_maybe);
        }
    }
}

#[cfg(test)]
pub(crate) mod tests {
    use anyhow::Context;
    use futures::StreamExt;
    use iroh_test::CallOnDrop;
    use rand::RngCore;

    use crate::{relay::RelayMode, test_utils::run_relay_server, tls, MagicEndpoint};

    use super::*;

    /// Magicsock plus wrappers for sending packets
    #[derive(Clone)]
    struct MagicStack {
        secret_key: SecretKey,
        endpoint: MagicEndpoint,
    }

    const ALPN: &[u8] = b"n0/test/1";

    impl MagicStack {
        async fn new(relay_map: RelayMap) -> Result<Self> {
            let secret_key = SecretKey::generate();

            let mut transport_config = quinn::TransportConfig::default();
            transport_config.max_idle_timeout(Some(Duration::from_secs(10).try_into().unwrap()));

            let endpoint = MagicEndpoint::builder()
                .secret_key(secret_key.clone())
                .transport_config(transport_config)
                .relay_mode(RelayMode::Custom(relay_map))
                .alpns(vec![ALPN.to_vec()])
                .bind(0)
                .await?;

            Ok(Self {
                secret_key,
                endpoint,
            })
        }

        fn tracked_endpoints(&self) -> Vec<PublicKey> {
            self.endpoint
                .connection_infos()
                .into_iter()
                .map(|ep| ep.node_id)
                .collect()
        }

        fn public(&self) -> PublicKey {
            self.secret_key.public()
        }
    }

    /// Monitors endpoint changes and plumbs things together.
    ///
    /// Whenever the local endpoints of a magic endpoint change this address is added to the
    /// other magic sockets.  This function will await until the endpoints are connected the
    /// first time before returning.
    ///
    /// When the returned drop guard is dropped, the tasks doing this updating are stopped.
    async fn mesh_stacks(stacks: Vec<MagicStack>, relay_url: RelayUrl) -> Result<CallOnDrop> {
        /// Registers endpoint addresses of a node to all other nodes.
        fn update_eps(
            stacks: &[MagicStack],
            my_idx: usize,
            new_eps: Vec<config::Endpoint>,
            relay_url: RelayUrl,
        ) {
            let me = &stacks[my_idx];

            for (i, m) in stacks.iter().enumerate() {
                if i == my_idx {
                    continue;
                }

                let addr = NodeAddr {
                    node_id: me.public(),
                    info: crate::AddrInfo {
                        relay_url: Some(relay_url.clone()),
                        direct_addresses: new_eps.iter().map(|ep| ep.addr).collect(),
                    },
                };
                let _ = m.endpoint.add_node_addr(addr);
            }
        }

        // For each node, start a task which monitors its local endpoints and registers them
        // with the other nodes as local endpoints become known.
        let mut tasks = JoinSet::new();
        for (my_idx, m) in stacks.iter().enumerate() {
            let m = m.clone();
            let stacks = stacks.clone();
            let relay_url = relay_url.clone();
            tasks.spawn(async move {
                let me = m.endpoint.node_id().fmt_short();
                let mut stream = m.endpoint.local_endpoints();
                while let Some(new_eps) = stream.next().await {
                    info!(%me, "conn{} endpoints update: {:?}", my_idx + 1, new_eps);
                    update_eps(&stacks, my_idx, new_eps, relay_url.clone());
                }
            });
        }
        let guard = CallOnDrop::new(move || {
            tasks.abort_all();
        });

        // Wait for all nodes to be registered with each other.
        time::timeout(Duration::from_secs(10), async move {
            let all_node_ids: Vec<_> = stacks.iter().map(|ms| ms.endpoint.node_id()).collect();
            loop {
                let mut ready = Vec::with_capacity(stacks.len());
                for ms in stacks.iter() {
                    let endpoints = ms.tracked_endpoints();
                    let my_node_id = ms.endpoint.node_id();
                    let all_nodes_meshed = all_node_ids
                        .iter()
                        .filter(|node_id| **node_id != my_node_id)
                        .all(|node_id| endpoints.contains(node_id));
                    ready.push(all_nodes_meshed);
                }
                if ready.iter().all(|meshed| *meshed) {
                    break;
                }
                tokio::time::sleep(Duration::from_millis(200)).await;
            }
        })
        .await
        .context("failed to connect nodes")?;

        Ok(guard)
    }

    #[instrument(skip_all, fields(me = %ep.endpoint.node_id().fmt_short()))]
    async fn echo_receiver(ep: MagicStack) -> Result<()> {
        info!("accepting conn");
        let conn = ep.endpoint.accept().await.expect("no conn");

        info!("connecting");
        let conn = conn.await.context("[receiver] connecting")?;
        info!("accepting bi");
        let (mut send_bi, mut recv_bi) =
            conn.accept_bi().await.context("[receiver] accepting bi")?;

        info!("reading");
        let val = recv_bi
            .read_to_end(usize::MAX)
            .await
            .context("[receiver] reading to end")?;

        info!("replying");
        for chunk in val.chunks(12) {
            send_bi
                .write_all(chunk)
                .await
                .context("[receiver] sending chunk")?;
        }

        info!("finishing");
        send_bi.finish().await.context("[receiver] finishing")?;

        let stats = conn.stats();
        info!("stats: {:#?}", stats);
        // TODO: ensure panics in this function are reported ok
        assert!(
            stats.path.lost_packets < 10,
            "[reciever] should not loose many packets",
        );

        info!("close");
        conn.close(0u32.into(), b"done");
        info!("wait idle");
        ep.endpoint.endpoint().wait_idle().await;

        Ok(())
    }

    #[instrument(skip_all, fields(me = %ep.endpoint.node_id().fmt_short()))]
    async fn echo_sender(
        ep: MagicStack,
        dest_id: PublicKey,
        relay_url: RelayUrl,
        msg: &[u8],
    ) -> Result<()> {
        info!("connecting to {}", dest_id.fmt_short());
        let dest = NodeAddr::new(dest_id).with_relay_url(relay_url);
        let conn = ep
            .endpoint
            .connect(dest, ALPN)
            .await
            .context("[sender] connect")?;

        info!("opening bi");
        let (mut send_bi, mut recv_bi) = conn.open_bi().await.context("[sender] open bi")?;

        info!("writing message");
        send_bi.write_all(msg).await.context("[sender] write all")?;

        info!("finishing");
        send_bi.finish().await.context("[sender] finish")?;

        info!("reading_to_end");
        let val = recv_bi.read_to_end(usize::MAX).await.context("[sender]")?;
        assert_eq!(
            val,
            msg,
            "[sender] expected {}, got {}",
            hex::encode(msg),
            hex::encode(&val)
        );

        let stats = conn.stats();
        info!("stats: {:#?}", stats);
        assert!(
            stats.path.lost_packets < 10,
            "[sender] should not loose many packets",
        );

        info!("close");
        conn.close(0u32.into(), b"done");
        info!("wait idle");
        ep.endpoint.endpoint().wait_idle().await;
        Ok(())
    }

    /// Runs a roundtrip between the [`echo_sender`] and [`echo_receiver`].
    async fn run_roundtrip(
        sender: MagicStack,
        receiver: MagicStack,
        relay_url: RelayUrl,
        payload: &[u8],
    ) {
        let send_node_id = sender.endpoint.node_id();
        let recv_node_id = receiver.endpoint.node_id();
        info!("\nroundtrip: {send_node_id:#} -> {recv_node_id:#}");

        let receiver_task = tokio::spawn(echo_receiver(receiver));
        let sender_res = echo_sender(sender, recv_node_id, relay_url, payload).await;
        let sender_is_err = match sender_res {
            Ok(()) => false,
            Err(err) => {
                eprintln!("[sender] Error:\n{err:#?}");
                true
            }
        };
        let receiver_is_err = match receiver_task.await {
            Ok(Ok(())) => false,
            Ok(Err(err)) => {
                eprintln!("[receiver] Error:\n{err:#?}");
                true
            }
            Err(joinerr) => {
                if joinerr.is_panic() {
                    std::panic::resume_unwind(joinerr.into_panic());
                } else {
                    eprintln!("[receiver] Error:\n{joinerr:#?}");
                }
                true
            }
        };
        if sender_is_err || receiver_is_err {
            panic!("Sender or receiver errored");
        }
    }

    #[tokio::test(flavor = "multi_thread")]
    async fn test_two_devices_roundtrip_quinn_magic() -> Result<()> {
        iroh_test::logging::setup_multithreaded();
        let (relay_map, relay_url, _cleanup_guard) = run_relay_server().await?;

        let m1 = MagicStack::new(relay_map.clone()).await?;
        let m2 = MagicStack::new(relay_map.clone()).await?;

        let _guard = mesh_stacks(vec![m1.clone(), m2.clone()], relay_url.clone()).await?;

        for i in 0..5 {
            info!("\n-- round {i}");
            run_roundtrip(m1.clone(), m2.clone(), relay_url.clone(), b"hello m1").await;
            run_roundtrip(m2.clone(), m1.clone(), relay_url.clone(), b"hello m2").await;

            info!("\n-- larger data");
            let mut data = vec![0u8; 10 * 1024];
            rand::thread_rng().fill_bytes(&mut data);
            run_roundtrip(m1.clone(), m2.clone(), relay_url.clone(), &data).await;
            run_roundtrip(m2.clone(), m1.clone(), relay_url.clone(), &data).await;
        }

        Ok(())
    }

    #[tokio::test(flavor = "multi_thread")]
    #[ignore = "flaky"]
    async fn test_two_devices_roundtrip_network_change() -> Result<()> {
        time::timeout(
            Duration::from_secs(50),
            test_two_devices_roundtrip_network_change_impl(),
        )
        .await?
    }

    /// Same structure as `test_two_devices_roundtrip_quinn_magic`, but interrupts regularly
    /// with (simulated) network changes.
    async fn test_two_devices_roundtrip_network_change_impl() -> Result<()> {
        iroh_test::logging::setup_multithreaded();
        let (relay_map, relay_url, _cleanup) = run_relay_server().await?;

        let m1 = MagicStack::new(relay_map.clone()).await?;
        let m2 = MagicStack::new(relay_map.clone()).await?;

        let _guard = mesh_stacks(vec![m1.clone(), m2.clone()], relay_url.clone()).await?;

        let offset = || {
            let delay = rand::thread_rng().gen_range(10..=500);
            Duration::from_millis(delay)
        };
        let rounds = 5;

        // Regular network changes to m1 only.
        let m1_network_change_guard = {
            let m1 = m1.clone();
            let task = tokio::spawn(async move {
                loop {
                    println!("[m1] network change");
                    m1.endpoint.magic_sock().force_network_change(true).await;
                    time::sleep(offset()).await;
                }
            });
            CallOnDrop::new(move || {
                task.abort();
            })
        };

        for i in 0..rounds {
            println!("-- [m1 changes] round {}", i + 1);
            run_roundtrip(m1.clone(), m2.clone(), relay_url.clone(), b"hello m1").await;
            run_roundtrip(m2.clone(), m1.clone(), relay_url.clone(), b"hello m2").await;

            println!("-- [m1 changes] larger data");
            let mut data = vec![0u8; 10 * 1024];
            rand::thread_rng().fill_bytes(&mut data);
            run_roundtrip(m1.clone(), m2.clone(), relay_url.clone(), &data).await;
            run_roundtrip(m2.clone(), m1.clone(), relay_url.clone(), &data).await;
        }

        std::mem::drop(m1_network_change_guard);

        // Regular network changes to m2 only.
        let m2_network_change_guard = {
            let m2 = m2.clone();
            let task = tokio::spawn(async move {
                loop {
                    println!("[m2] network change");
                    m2.endpoint.magic_sock().force_network_change(true).await;
                    time::sleep(offset()).await;
                }
            });
            CallOnDrop::new(move || {
                task.abort();
            })
        };

        for i in 0..rounds {
            println!("-- [m2 changes] round {}", i + 1);
            run_roundtrip(m1.clone(), m2.clone(), relay_url.clone(), b"hello m1").await;
            run_roundtrip(m2.clone(), m1.clone(), relay_url.clone(), b"hello m2").await;

            println!("-- [m2 changes] larger data");
            let mut data = vec![0u8; 10 * 1024];
            rand::thread_rng().fill_bytes(&mut data);
            run_roundtrip(m1.clone(), m2.clone(), relay_url.clone(), &data).await;
            run_roundtrip(m2.clone(), m1.clone(), relay_url.clone(), &data).await;
        }

        std::mem::drop(m2_network_change_guard);

        // Regular network changes to both m1 and m2 only.
        let m1_m2_network_change_guard = {
            let m1 = m1.clone();
            let m2 = m2.clone();
            let task = tokio::spawn(async move {
                println!("-- [m1] network change");
                m1.endpoint.magic_sock().force_network_change(true).await;
                println!("-- [m2] network change");
                m2.endpoint.magic_sock().force_network_change(true).await;
                time::sleep(offset()).await;
            });
            CallOnDrop::new(move || {
                task.abort();
            })
        };

        for i in 0..rounds {
            println!("-- [m1 & m2 changes] round {}", i + 1);
            run_roundtrip(m1.clone(), m2.clone(), relay_url.clone(), b"hello m1").await;
            run_roundtrip(m2.clone(), m1.clone(), relay_url.clone(), b"hello m2").await;

            println!("-- [m1 & m2 changes] larger data");
            let mut data = vec![0u8; 10 * 1024];
            rand::thread_rng().fill_bytes(&mut data);
            run_roundtrip(m1.clone(), m2.clone(), relay_url.clone(), &data).await;
            run_roundtrip(m2.clone(), m1.clone(), relay_url.clone(), &data).await;
        }

        std::mem::drop(m1_m2_network_change_guard);
        Ok(())
    }

    #[tokio::test(flavor = "multi_thread")]
    async fn test_two_devices_setup_teardown() -> Result<()> {
        iroh_test::logging::setup_multithreaded();
        for i in 0..10 {
            println!("-- round {i}");
            let (relay_map, url, _cleanup) = run_relay_server().await?;
            println!("setting up magic stack");
            let m1 = MagicStack::new(relay_map.clone()).await?;
            let m2 = MagicStack::new(relay_map.clone()).await?;

            let _guard = mesh_stacks(vec![m1.clone(), m2.clone()], url.clone()).await?;

            println!("closing endpoints");
            m1.endpoint.close(0u32.into(), b"done")?;
            m2.endpoint.close(0u32.into(), b"done")?;

            // TODO(@divma): this is no longer possible
            assert!(m1.endpoint.magic_sock().is_closed());
            assert!(m2.endpoint.magic_sock().is_closed());
        }
        Ok(())
    }

    #[tokio::test]
    async fn test_two_devices_roundtrip_quinn_raw() -> Result<()> {
        let _guard = iroh_test::logging::setup();

        let make_conn = |addr: SocketAddr| -> anyhow::Result<quinn::Endpoint> {
            let key = SecretKey::generate();
            let conn = std::net::UdpSocket::bind(addr)?;

            let tls_server_config = tls::make_server_config(&key, vec![ALPN.to_vec()], false)?;
            let mut server_config = quinn::ServerConfig::with_crypto(Arc::new(tls_server_config));
            let mut transport_config = quinn::TransportConfig::default();
            transport_config.keep_alive_interval(Some(Duration::from_secs(5)));
            transport_config.max_idle_timeout(Some(Duration::from_secs(10).try_into().unwrap()));
            server_config.transport_config(Arc::new(transport_config));
            let mut quic_ep = quinn::Endpoint::new(
                quinn::EndpointConfig::default(),
                Some(server_config),
                conn,
                Arc::new(quinn::TokioRuntime),
            )?;

            let tls_client_config =
                tls::make_client_config(&key, None, vec![ALPN.to_vec()], false)?;
            let mut client_config = quinn::ClientConfig::new(Arc::new(tls_client_config));
            let mut transport_config = quinn::TransportConfig::default();
            transport_config.max_idle_timeout(Some(Duration::from_secs(10).try_into().unwrap()));
            client_config.transport_config(Arc::new(transport_config));
            quic_ep.set_default_client_config(client_config);

            Ok(quic_ep)
        };

        let m1 = make_conn("127.0.0.1:0".parse().unwrap())?;
        let m2 = make_conn("127.0.0.1:0".parse().unwrap())?;

        // msg from  a -> b
        macro_rules! roundtrip {
            ($a:expr, $b:expr, $msg:expr) => {
                let a = $a.clone();
                let b = $b.clone();
                let a_name = stringify!($a);
                let b_name = stringify!($b);
                println!("{} -> {} ({} bytes)", a_name, b_name, $msg.len());

                let a_addr = a.local_addr()?;
                let b_addr = b.local_addr()?;

                println!("{}: {}, {}: {}", a_name, a_addr, b_name, b_addr);

                let b_task = tokio::task::spawn(async move {
                    println!("[{}] accepting conn", b_name);
                    let conn = b.accept().await.expect("no conn");
                    println!("[{}] connecting", b_name);
                    let conn = conn
                        .await
                        .with_context(|| format!("[{}] connecting", b_name))?;
                    println!("[{}] accepting bi", b_name);
                    let (mut send_bi, mut recv_bi) = conn
                        .accept_bi()
                        .await
                        .with_context(|| format!("[{}] accepting bi", b_name))?;

                    println!("[{}] reading", b_name);
                    let val = recv_bi
                        .read_to_end(usize::MAX)
                        .await
                        .with_context(|| format!("[{}] reading to end", b_name))?;
                    println!("[{}] finishing", b_name);
                    send_bi
                        .finish()
                        .await
                        .with_context(|| format!("[{}] finishing", b_name))?;

                    println!("[{}] close", b_name);
                    conn.close(0u32.into(), b"done");
                    println!("[{}] closed", b_name);

                    Ok::<_, anyhow::Error>(val)
                });

                println!("[{}] connecting to {}", a_name, b_addr);
                let conn = a
                    .connect(b_addr, "localhost")?
                    .await
                    .with_context(|| format!("[{}] connect", a_name))?;

                println!("[{}] opening bi", a_name);
                let (mut send_bi, mut recv_bi) = conn
                    .open_bi()
                    .await
                    .with_context(|| format!("[{}] open bi", a_name))?;
                println!("[{}] writing message", a_name);
                send_bi
                    .write_all(&$msg[..])
                    .await
                    .with_context(|| format!("[{}] write all", a_name))?;

                println!("[{}] finishing", a_name);
                send_bi
                    .finish()
                    .await
                    .with_context(|| format!("[{}] finish", a_name))?;

                println!("[{}] reading_to_end", a_name);
                let _ = recv_bi
                    .read_to_end(usize::MAX)
                    .await
                    .with_context(|| format!("[{}]", a_name))?;
                println!("[{}] close", a_name);
                conn.close(0u32.into(), b"done");
                println!("[{}] wait idle", a_name);
                a.wait_idle().await;

                drop(send_bi);

                // make sure the right values arrived
                println!("[{}] waiting for channel", a_name);
                let val = b_task.await??;
                anyhow::ensure!(
                    val == $msg,
                    "expected {}, got {}",
                    hex::encode($msg),
                    hex::encode(val)
                );
            };
        }

        for i in 0..10 {
            println!("-- round {}", i + 1);
            roundtrip!(m1, m2, b"hello m1");
            roundtrip!(m2, m1, b"hello m2");

            println!("-- larger data");

            let mut data = vec![0u8; 10 * 1024];
            rand::thread_rng().fill_bytes(&mut data);
            roundtrip!(m1, m2, data);
            roundtrip!(m2, m1, data);
        }

        Ok(())
    }

    #[tokio::test]
    async fn test_two_devices_roundtrip_quinn_rebinding_conn() -> Result<()> {
        let _guard = iroh_test::logging::setup();

        fn make_conn(addr: SocketAddr) -> anyhow::Result<quinn::Endpoint> {
            let key = SecretKey::generate();
            let conn = UdpConn::bind(addr.port(), addr.ip().into())?;

            let tls_server_config = tls::make_server_config(&key, vec![ALPN.to_vec()], false)?;
            let mut server_config = quinn::ServerConfig::with_crypto(Arc::new(tls_server_config));
            let mut transport_config = quinn::TransportConfig::default();
            transport_config.keep_alive_interval(Some(Duration::from_secs(5)));
            transport_config.max_idle_timeout(Some(Duration::from_secs(10).try_into().unwrap()));
            server_config.transport_config(Arc::new(transport_config));
            let mut quic_ep = quinn::Endpoint::new_with_abstract_socket(
                quinn::EndpointConfig::default(),
                Some(server_config),
                conn,
                Arc::new(quinn::TokioRuntime),
            )?;

            let tls_client_config =
                tls::make_client_config(&key, None, vec![ALPN.to_vec()], false)?;
            let mut client_config = quinn::ClientConfig::new(Arc::new(tls_client_config));
            let mut transport_config = quinn::TransportConfig::default();
            transport_config.max_idle_timeout(Some(Duration::from_secs(10).try_into().unwrap()));
            client_config.transport_config(Arc::new(transport_config));
            quic_ep.set_default_client_config(client_config);

            Ok(quic_ep)
        }

        let m1 = make_conn("127.0.0.1:7770".parse().unwrap())?;
        let m2 = make_conn("127.0.0.1:7771".parse().unwrap())?;

        // msg from  a -> b
        macro_rules! roundtrip {
            ($a:expr, $b:expr, $msg:expr) => {
                let a = $a.clone();
                let b = $b.clone();
                let a_name = stringify!($a);
                let b_name = stringify!($b);
                println!("{} -> {} ({} bytes)", a_name, b_name, $msg.len());

                let a_addr: SocketAddr = format!("127.0.0.1:{}", a.local_addr()?.port())
                    .parse()
                    .unwrap();
                let b_addr: SocketAddr = format!("127.0.0.1:{}", b.local_addr()?.port())
                    .parse()
                    .unwrap();

                println!("{}: {}, {}: {}", a_name, a_addr, b_name, b_addr);

                let b_task = tokio::task::spawn(async move {
                    println!("[{}] accepting conn", b_name);
                    let conn = b.accept().await.expect("no conn");
                    println!("[{}] connecting", b_name);
                    let conn = conn
                        .await
                        .with_context(|| format!("[{}] connecting", b_name))?;
                    println!("[{}] accepting bi", b_name);
                    let (mut send_bi, mut recv_bi) = conn
                        .accept_bi()
                        .await
                        .with_context(|| format!("[{}] accepting bi", b_name))?;

                    println!("[{}] reading", b_name);
                    let val = recv_bi
                        .read_to_end(usize::MAX)
                        .await
                        .with_context(|| format!("[{}] reading to end", b_name))?;
                    println!("[{}] finishing", b_name);
                    send_bi
                        .finish()
                        .await
                        .with_context(|| format!("[{}] finishing", b_name))?;

                    println!("[{}] close", b_name);
                    conn.close(0u32.into(), b"done");
                    println!("[{}] closed", b_name);

                    Ok::<_, anyhow::Error>(val)
                });

                println!("[{}] connecting to {}", a_name, b_addr);
                let conn = a
                    .connect(b_addr, "localhost")?
                    .await
                    .with_context(|| format!("[{}] connect", a_name))?;

                println!("[{}] opening bi", a_name);
                let (mut send_bi, mut recv_bi) = conn
                    .open_bi()
                    .await
                    .with_context(|| format!("[{}] open bi", a_name))?;
                println!("[{}] writing message", a_name);
                send_bi
                    .write_all(&$msg[..])
                    .await
                    .with_context(|| format!("[{}] write all", a_name))?;

                println!("[{}] finishing", a_name);
                send_bi
                    .finish()
                    .await
                    .with_context(|| format!("[{}] finish", a_name))?;

                println!("[{}] reading_to_end", a_name);
                let _ = recv_bi
                    .read_to_end(usize::MAX)
                    .await
                    .with_context(|| format!("[{}]", a_name))?;
                println!("[{}] close", a_name);
                conn.close(0u32.into(), b"done");
                println!("[{}] wait idle", a_name);
                a.wait_idle().await;

                drop(send_bi);

                // make sure the right values arrived
                println!("[{}] waiting for channel", a_name);
                let val = b_task.await??;
                anyhow::ensure!(
                    val == $msg,
                    "expected {}, got {}",
                    hex::encode($msg),
                    hex::encode(val)
                );
            };
        }

        for i in 0..10 {
            println!("-- round {}", i + 1);
            roundtrip!(m1, m2, b"hello m1");
            roundtrip!(m2, m1, b"hello m2");

            println!("-- larger data");

            let mut data = vec![0u8; 10 * 1024];
            rand::thread_rng().fill_bytes(&mut data);
            roundtrip!(m1, m2, data);
            roundtrip!(m2, m1, data);
        }

        Ok(())
    }

    #[test]
    fn test_split_packets() {
        fn mk_transmit(contents: &[u8], segment_size: Option<usize>) -> quinn_udp::Transmit {
            let destination = "127.0.0.1:0".parse().unwrap();
            quinn_udp::Transmit {
                destination,
                ecn: None,
                contents: contents.to_vec().into(),
                segment_size,
                src_ip: None,
            }
        }
        fn mk_expected(parts: impl IntoIterator<Item = &'static str>) -> RelayContents {
            parts
                .into_iter()
                .map(|p| p.as_bytes().to_vec().into())
                .collect()
        }
        // no packets
        assert_eq!(split_packets(&[]), SmallVec::<[Bytes; 1]>::default());
        // no split
        assert_eq!(
            split_packets(&vec![
                mk_transmit(b"hello", None),
                mk_transmit(b"world", None)
            ]),
            mk_expected(["hello", "world"])
        );
        // split without rest
        assert_eq!(
            split_packets(&[mk_transmit(b"helloworld", Some(5))]),
            mk_expected(["hello", "world"])
        );
        // split with rest and second transmit
        assert_eq!(
            split_packets(&vec![
                mk_transmit(b"hello world", Some(5)),
                mk_transmit(b"!", None)
            ]),
            mk_expected(["hello", " worl", "d", "!"])
        );
        // split that results in 1 packet
        assert_eq!(
            split_packets(&vec![
                mk_transmit(b"hello world", Some(1000)),
                mk_transmit(b"!", None)
            ]),
            mk_expected(["hello world", "!"])
        );
    }

    #[tokio::test]
    async fn test_local_endpoints() {
        let _guard = iroh_test::logging::setup();
        let ms = MagicSock::new(Default::default()).await.unwrap();

        // See if we can get endpoints.
        let mut eps0 = ms.local_endpoints().next().await.unwrap();
        eps0.sort();
        println!("{eps0:?}");
        assert!(!eps0.is_empty());

        // Getting the endpoints again immediately should give the same results.
        let mut eps1 = ms.local_endpoints().next().await.unwrap();
        eps1.sort();
        println!("{eps1:?}");
        assert_eq!(eps0, eps1);
    }
}<|MERGE_RESOLUTION|>--- conflicted
+++ resolved
@@ -304,6 +304,23 @@
     /// Retrieve connection information about nodes in the network.
     pub(super) fn tracked_endpoints(&self) -> Vec<EndpointInfo> {
         self.node_map.endpoint_infos(Instant::now())
+    }
+
+    /// Returns a stream that reports the [`ConnectionType`] we have to the
+    /// given `node_id`.
+    ///
+    /// The `NodeMap` continuously monitors the `node_id`'s endpoint for
+    /// [`ConnectionType`] changes, and sends the latest [`ConnectionType`]
+    /// on the stream.
+    ///
+    /// The current [`ConnectionType`] will the the initial entry on the stream.
+    ///
+    /// # Errors
+    ///
+    /// Will return an error if there is no address information known about the
+    /// given `node_id`.
+    pub(super) fn conn_type_stream(&self, node_id: &PublicKey) -> Result<ConnectionTypeStream> {
+        self.node_map.conn_type_stream(node_id)
     }
 
     /// Retrieve connection information about a node in the network.
@@ -1414,7 +1431,7 @@
     /// Will return an error if there is no address information known about the
     /// given `node_id`.
     pub fn conn_type_stream(&self, node_id: &PublicKey) -> Result<node_map::ConnectionTypeStream> {
-        self.inner.node_map.conn_type_stream(node_id)
+        self.inner.conn_type_stream(node_id)
     }
 
     /// Get the cached version of the Ipv4 and Ipv6 addrs of the current connection.
@@ -2261,24 +2278,15 @@
             // No change.
             return true;
         }
-<<<<<<< HEAD
-        let old_relay = self.inner.set_my_relay(relay_url.clone());
-=======
-        self.msock.set_my_relay(relay_url.clone());
->>>>>>> 605b9690
+        let old_relay = self.msock.set_my_relay(relay_url.clone());
 
         if let Some(ref relay_url) = relay_url {
             inc!(MagicsockMetrics, relay_home_change);
 
             // On change, notify all currently connected relay servers and
             // start connecting to our home relay if we are not already.
-<<<<<<< HEAD
             info!("home is now relay {}, was {:?}", relay_url, old_relay);
-            self.inner.publish_my_addr();
-=======
-            info!("home is now relay {}", relay_url);
             self.msock.publish_my_addr();
->>>>>>> 605b9690
 
             self.send_relay_actor(RelayActorMessage::SetHome {
                 url: relay_url.clone(),
