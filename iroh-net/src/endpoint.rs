--- conflicted
+++ resolved
@@ -1432,33 +1432,14 @@
             .await
             .unwrap();
 
-<<<<<<< HEAD
         async fn handle_direct_conn(ep: &Endpoint, node_id: PublicKey) -> Result<()> {
-            let mut stream = ep.conn_type_stream(&node_id)?;
+            let mut stream = ep.conn_type_stream(node_id)?;
             let src = ep.node_id().fmt_short();
             let dst = node_id.fmt_short();
             while let Some(conn_type) = stream.next().await {
                 tracing::info!(me = %src, dst = %dst, conn_type = ?conn_type);
                 if matches!(conn_type, ConnectionType::Direct(_)) {
                     return Ok(());
-=======
-        async fn handle_direct_conn(ep: Endpoint, node_id: PublicKey) -> Result<()> {
-            let node_addr = NodeAddr::new(node_id);
-            ep.add_node_addr(node_addr)?;
-            let stream = ep.conn_type_stream(node_id)?;
-            async fn get_direct_event(
-                src: &PublicKey,
-                dst: &PublicKey,
-                mut stream: ConnectionTypeStream,
-            ) -> Result<()> {
-                let src = src.fmt_short();
-                let dst = dst.fmt_short();
-                while let Some(conn_type) = stream.next().await {
-                    tracing::info!(me = %src, dst = %dst, conn_type = ?conn_type);
-                    if matches!(conn_type, ConnectionType::Direct(_)) {
-                        return Ok(());
-                    }
->>>>>>> a5e59397
                 }
             }
             anyhow::bail!("conn_type stream ended before `ConnectionType::Direct`");
