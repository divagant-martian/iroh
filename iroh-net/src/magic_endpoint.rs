--- conflicted
+++ resolved
@@ -15,11 +15,7 @@
     discovery::{Discovery, DiscoveryTask},
     dns::{default_resolver, DnsResolver},
     key::{PublicKey, SecretKey},
-<<<<<<< HEAD
-    magicsock::{self, ConnectionTypeStream, MagicSock},
-=======
-    magicsock::{self, MagicSockInner},
->>>>>>> 605b9690
+    magicsock::{self, MagicSockInner, ConnectionTypeStream},
     relay::{RelayMap, RelayMode, RelayUrl},
     tls, NodeId,
 };
