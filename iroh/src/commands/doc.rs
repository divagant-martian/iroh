--- conflicted
+++ resolved
@@ -24,13 +24,8 @@
 };
 use iroh_bytes::{provider::AddProgress, Hash, Tag};
 use iroh_sync::{
-<<<<<<< HEAD
     store::{DownloadPolicy, FilterKind, Query, SortDirection},
-    AuthorId, Entry, NamespaceId,
-=======
-    store::{Query, SortDirection},
     AuthorId, NamespaceId,
->>>>>>> 62ac4d8b
 };
 
 use crate::config::ConsoleEnv;
