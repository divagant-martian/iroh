//! In memory storage for replicas.

use std::{
    collections::{BTreeMap, HashMap, HashSet},
    convert::Infallible,
    sync::Arc,
};

use anyhow::{anyhow, Result};
use bytes::Bytes;
use ed25519_dalek::{SignatureError, VerifyingKey};
use iroh_base::hash::Hash;
use parking_lot::{MappedRwLockReadGuard, RwLock, RwLockReadGuard};

use crate::{
    keys::Author,
    ranger::{Fingerprint, Range, RangeEntry},
    sync::{RecordIdentifier, Replica, SignedEntry},
    AuthorId, Capability, CapabilityKind, NamespaceId, PeerIdBytes, Record,
};

use super::{
    pubkeys::MemPublicKeyStore,
    util::{IndexKind, LatestPerKeySelector, SelectorRes},
    DownloadPolicy, ImportNamespaceOutcome, OpenError, PublicKeyStore, Query, SortDirection,
};

type SyncPeersCache = Arc<RwLock<HashMap<NamespaceId, lru::LruCache<PeerIdBytes, ()>>>>;

/// Manages the replicas and authors for an instance.
#[derive(Debug, Clone, Default)]
pub struct Store {
    open_replicas: Arc<RwLock<HashSet<NamespaceId>>>,
    namespaces: Arc<RwLock<HashMap<NamespaceId, Capability>>>,
    authors: Arc<RwLock<HashMap<AuthorId, Author>>>,
    download_policies: Arc<RwLock<HashMap<NamespaceId, DownloadPolicy>>>,
    /// Stores records by namespace -> identifier + timestamp
    replica_records: Arc<RwLock<ReplicaRecordsOwned>>,
    /// Stores the latest entry for each author
    latest: Arc<RwLock<LatestMapOwned>>,
    pubkeys: MemPublicKeyStore,
    /// Cache of peers that have been used for sync.
    peers_per_doc: SyncPeersCache,
}

type Key = Bytes;
type ReplicaRecordsOwned = BTreeMap<NamespaceId, RecordMap>;

#[derive(Debug, Default)]
struct RecordMap {
    by_author: BTreeMap<(AuthorId, Key), SignedEntry>,
    by_key: BTreeMap<(Key, AuthorId), ()>,
}

impl RecordMap {
    fn insert(&mut self, entry: SignedEntry) {
        self.by_key
            .insert((entry.id().key_bytes(), entry.author()), ());
        self.by_author
            .insert((entry.author(), entry.id().key_bytes()), entry);
    }
    fn remove(&mut self, id: &RecordIdentifier) -> Option<SignedEntry> {
        let entry = self.by_author.remove(&(id.author(), id.key_bytes()));
        self.by_key.remove(&(id.key_bytes(), id.author()));
        entry
    }
    fn len(&self) -> usize {
        self.by_author.len()
    }
    fn retain(&mut self, f: impl Fn(&(AuthorId, Key), &mut SignedEntry) -> bool) {
        self.by_author.retain(|key, value| {
            let retain = f(key, value);
            if !retain {
                self.by_key.remove(&(key.1.clone(), key.0));
            }
            retain
        })
    }
}

type LatestByAuthorMapOwned = BTreeMap<AuthorId, (u64, Vec<u8>)>;
type LatestMapOwned = HashMap<NamespaceId, LatestByAuthorMapOwned>;
type LatestByAuthorMap<'a> = MappedRwLockReadGuard<'a, LatestByAuthorMapOwned>;

impl super::Store for Store {
    type Instance = ReplicaStoreInstance;
    type GetIter<'a> = QueryIterator<'a>;
    type ContentHashesIter<'a> = ContentHashesIterator<'a>;
    type AuthorsIter<'a> = std::vec::IntoIter<Result<Author>>;
    type NamespaceIter<'a> = std::vec::IntoIter<Result<(NamespaceId, CapabilityKind)>>;
    type PeersIter<'a> = std::vec::IntoIter<PeerIdBytes>;
    type LatestIter<'a> = LatestIterator<'a>;

    fn open_replica(&self, id: &NamespaceId) -> Result<Replica<Self::Instance>, OpenError> {
        if self.open_replicas.read().contains(id) {
            return Err(OpenError::AlreadyOpen);
        }
        let namespace = {
            let namespaces = self.namespaces.read();
            let namespace = namespaces.get(id).ok_or(OpenError::NotFound)?;
            namespace.clone()
        };
        let replica = Replica::new(namespace, ReplicaStoreInstance::new(*id, self.clone()));
        self.open_replicas.write().insert(*id);
        Ok(replica)
    }

    fn close_replica(&self, mut replica: Replica<Self::Instance>) {
        self.open_replicas.write().remove(&replica.id());
        replica.close();
    }

    fn list_namespaces(&self) -> Result<Self::NamespaceIter<'_>> {
        // TODO: avoid collect?
        Ok(self
            .namespaces
            .read()
            .iter()
            .map(|(id, capability)| Ok((*id, capability.kind())))
            .collect::<Vec<_>>()
            .into_iter())
    }

    fn get_author(&self, author: &AuthorId) -> Result<Option<Author>> {
        let authors = &*self.authors.read();
        Ok(authors.get(author).cloned())
    }

    fn import_author(&self, author: Author) -> Result<()> {
        self.authors.write().insert(author.id(), author);
        Ok(())
    }

    fn list_authors(&self) -> Result<Self::AuthorsIter<'_>> {
        // TODO: avoid collect?
        Ok(self
            .authors
            .read()
            .values()
            .cloned()
            .map(Ok)
            .collect::<Vec<_>>()
            .into_iter())
    }

    fn import_namespace(&self, capability: Capability) -> Result<ImportNamespaceOutcome> {
        let mut table = self.namespaces.write();
        let (capability, outcome) = if let Some(mut existing) = table.remove(&capability.id()) {
            if existing.merge(capability)? {
                (existing, ImportNamespaceOutcome::Upgraded)
            } else {
                (existing, ImportNamespaceOutcome::NoChange)
            }
        } else {
            (capability, ImportNamespaceOutcome::Inserted)
        };
        table.insert(capability.id(), capability);
        Ok(outcome)
    }

    fn remove_replica(&self, namespace: &NamespaceId) -> Result<()> {
        if self.open_replicas.read().contains(namespace) {
            return Err(anyhow!("replica is not closed"));
        }
        self.replica_records.write().remove(namespace);
        self.namespaces.write().remove(namespace);
<<<<<<< HEAD
        self.peers_per_doc.write().remove(namespace);
=======
        self.download_policies.write().remove(namespace);
>>>>>>> c0637d08
        Ok(())
    }

    fn get_many(
        &self,
        namespace: NamespaceId,
        query: impl Into<Query>,
    ) -> Result<Self::GetIter<'_>> {
        let query = query.into();
        let records = self.replica_records.read();
        Ok(QueryIterator::new(records, namespace, query))
    }

    fn get_exact(
        &self,
        namespace: NamespaceId,
        author: AuthorId,
        key: impl AsRef<[u8]>,
        include_empty: bool,
    ) -> Result<Option<SignedEntry>> {
        let inner = self.replica_records.read();
        let Some(records) = inner.get(&namespace) else {
            return Ok(None);
        };
        let entry = records
            .by_author
            .get(&(author, key.as_ref().to_vec().into()));
        Ok(match entry {
            Some(entry) if !include_empty && entry.is_empty() => None,
            Some(entry) => Some(entry.clone()),
            None => None,
        })
    }

    /// Get all content hashes of all replicas in the store.
    fn content_hashes(&self) -> Result<Self::ContentHashesIter<'_>> {
        let records = self.replica_records.read();
        Ok(ContentHashesIterator {
            records,
            namespace_i: 0,
            record_i: 0,
        })
    }

    fn get_latest_for_each_author(&self, namespace: NamespaceId) -> Result<LatestIterator<'_>> {
        let records =
            RwLockReadGuard::try_map(self.latest.read(), move |map| map.get(&namespace)).ok();
        Ok(LatestIterator {
            records,
            author_i: 0,
        })
    }

    fn register_useful_peer(&self, namespace: NamespaceId, peer: crate::PeerIdBytes) -> Result<()> {
        anyhow::ensure!(
            self.namespaces.read().contains_key(&namespace),
            "document not created"
        );
        let mut per_doc_cache = self.peers_per_doc.write();
        per_doc_cache
            .entry(namespace)
            .or_insert_with(|| lru::LruCache::new(super::PEERS_PER_DOC_CACHE_SIZE))
            .put(peer, ());
        Ok(())
    }

    fn get_sync_peers(&self, namespace: &NamespaceId) -> Result<Option<Self::PeersIter<'_>>> {
        let per_doc_cache = self.peers_per_doc.read();
        let cache = match per_doc_cache.get(namespace) {
            Some(cache) => cache,
            None => return Ok(None),
        };

        let peers: Vec<PeerIdBytes> = cache.iter().map(|(peer_id, _empty_val)| *peer_id).collect();
        Ok(Some(peers.into_iter()))
    }

    fn set_download_policy(&self, namespace: &NamespaceId, policy: DownloadPolicy) -> Result<()> {
        anyhow::ensure!(
            self.namespaces.read().contains_key(namespace),
            "document not created"
        );

        self.download_policies.write().insert(*namespace, policy);
        Ok(())
    }

    fn get_download_policy(&self, namespace: &NamespaceId) -> Result<DownloadPolicy> {
        Ok(self
            .download_policies
            .read()
            .get(namespace)
            .cloned()
            .unwrap_or_default())
    }
}

/// Iterator over all content hashes in the memory store.
#[derive(Debug)]
pub struct ContentHashesIterator<'a> {
    records: ReplicaRecords<'a>,
    namespace_i: usize,
    record_i: usize,
}

impl<'a> Iterator for ContentHashesIterator<'a> {
    type Item = Result<Hash>;
    fn next(&mut self) -> Option<Self::Item> {
        loop {
            let records = self.records.values().nth(self.namespace_i)?;
            match records.by_author.values().nth(self.record_i) {
                None => {
                    self.namespace_i += 1;
                    self.record_i = 0;
                }
                Some(record) => {
                    self.record_i += 1;
                    return Some(Ok(record.content_hash()));
                }
            }
        }
    }
}

/// Iterator over the latest timestamp/key for each author
#[derive(Debug)]
pub struct LatestIterator<'a> {
    records: Option<LatestByAuthorMap<'a>>,
    author_i: usize,
}

impl<'a> Iterator for LatestIterator<'a> {
    type Item = Result<(AuthorId, u64, Vec<u8>)>;
    fn next(&mut self) -> Option<Self::Item> {
        let records = self.records.as_ref()?;
        match records.iter().nth(self.author_i) {
            None => None,
            Some((author, (timestamp, key))) => {
                self.author_i += 1;
                Some(Ok((*author, *timestamp, key.to_vec())))
            }
        }
    }
}

/// Iterator over entries in the memory store
#[derive(Debug)]
pub struct QueryIterator<'a> {
    records: ReplicaRecords<'a>,
    namespace: NamespaceId,
    query: Query,
    index: IndexKind,
    selector: Option<LatestPerKeySelector>,
    // current iterator index
    position: usize,
    // number of entries returned from the iterator
    count: u64,
    // number of entries skipped at the beginning
    offset: u64,
}

impl<'a> QueryIterator<'a> {
    fn new(records: ReplicaRecords<'a>, namespace: NamespaceId, query: Query) -> Self {
        let index = IndexKind::from(&query);
        let selector = match index {
            IndexKind::KeyAuthor { latest_per_key, .. } if latest_per_key => {
                Some(LatestPerKeySelector::default())
            }
            _ => None,
        };

        Self {
            records,
            namespace,
            query,
            index,
            selector,
            position: 0,
            offset: 0,
            count: 0,
        }
    }
}

impl<'a> Iterator for QueryIterator<'a> {
    type Item = Result<SignedEntry>;

    fn next(&mut self) -> Option<Self::Item> {
        loop {
            if let Some(limit) = self.query.limit() {
                if self.count >= limit {
                    return None;
                }
            }

            let records = self.records.get(&self.namespace)?;

            let entry = match &self.index {
                IndexKind::AuthorKey { range, key_filter } => {
                    let mut iter = records
                        .by_author
                        .iter()
                        .filter(|(_key, entry)| {
                            range.matches(&entry.author())
                                && key_filter.matches(entry.key())
                                && (self.query.include_empty || !entry.is_empty())
                        })
                        .map(|(_key, entry)| entry);

                    let next = match self.query.sort_direction {
                        SortDirection::Asc => iter.nth(self.position),
                        SortDirection::Desc => iter.nth_back(self.position),
                    };
                    next.cloned()
                }
                IndexKind::KeyAuthor {
                    range,
                    author_filter,
                    ..
                } => loop {
                    let mut iter = records
                        .by_key
                        .keys()
                        .flat_map(|k| records.by_author.get(&(k.1, k.0.clone())).into_iter())
                        .filter(|entry| {
                            range.matches(entry.key()) && author_filter.matches(&entry.author())
                        });
                    let next = match self.query.sort_direction {
                        SortDirection::Asc => iter.nth(self.position),
                        SortDirection::Desc => iter.nth_back(self.position),
                    };
                    let next = next.cloned();

                    let next = match self.selector.as_mut() {
                        None => next,
                        Some(selector) => match selector.push(next) {
                            SelectorRes::Continue => {
                                self.position += 1;
                                continue;
                            }
                            SelectorRes::Finished => None,
                            SelectorRes::Some(res) => Some(res),
                        },
                    };
                    let Some(entry) = next else {
                        break None;
                    };

                    // final check for empty entries: if the selector is active, the latest
                    // entry for a key might be empty, so skip it if no empty entries were
                    // requested
                    if !self.query.include_empty && entry.is_empty() {
                        self.position += 1;
                        continue;
                    } else {
                        break Some(entry);
                    }
                },
            };

            self.position += 1;
            self.offset += 1;
            if self.offset <= self.query.offset() {
                continue;
            }
            self.count += 1;
            return entry.map(Result::Ok);
        }
    }
}

/// Instance of a [`Store`]
#[derive(Debug, Clone)]
pub struct ReplicaStoreInstance {
    namespace: NamespaceId,
    store: Store,
}

impl super::DownloadPolicyStore for ReplicaStoreInstance {
    fn get_download_policy(&self, namespace: &NamespaceId) -> Result<DownloadPolicy> {
        self.store.get_download_policy(namespace)
    }
}

impl PublicKeyStore for ReplicaStoreInstance {
    fn public_key(&self, id: &[u8; 32]) -> std::result::Result<VerifyingKey, SignatureError> {
        self.store.pubkeys.public_key(id)
    }
}

impl ReplicaStoreInstance {
    fn new(namespace: NamespaceId, store: Store) -> Self {
        ReplicaStoreInstance { namespace, store }
    }

    fn with_records<F, T>(&self, f: F) -> T
    where
        F: FnOnce(Option<&RecordMap>) -> T,
    {
        let guard = self.store.replica_records.read();
        let value = guard.get(&self.namespace);
        f(value)
    }

    fn with_records_mut<F, T>(&self, f: F) -> T
    where
        F: FnOnce(Option<&mut RecordMap>) -> T,
    {
        let mut guard = self.store.replica_records.write();
        let value = guard.get_mut(&self.namespace);
        f(value)
    }

    fn with_records_mut_with_default<F, T>(&self, f: F) -> T
    where
        F: FnOnce(&mut RecordMap) -> T,
    {
        let mut guard = self.store.replica_records.write();
        let value = guard.entry(self.namespace).or_default();
        f(value)
    }

    fn with_latest_mut_with_default<F, T>(&self, f: F) -> T
    where
        F: FnOnce(&mut LatestByAuthorMapOwned) -> T,
    {
        let mut guard = self.store.latest.write();
        let value = guard.entry(self.namespace).or_default();
        f(value)
    }

    fn records_iter(&self) -> RecordsIter<'_> {
        RecordsIter {
            namespace: self.namespace,
            replica_records: self.store.replica_records.read(),
            i: 0,
        }
    }
}

type ReplicaRecords<'a> = RwLockReadGuard<'a, ReplicaRecordsOwned>;

#[derive(Debug)]
struct RecordsIter<'a> {
    namespace: NamespaceId,
    replica_records: ReplicaRecords<'a>,
    i: usize,
}

impl Iterator for RecordsIter<'_> {
    type Item = (RecordIdentifier, SignedEntry);

    fn next(&mut self) -> Option<Self::Item> {
        let records = self.replica_records.get(&self.namespace)?;
        let ((author, key), value) = records.by_author.iter().nth(self.i)?;
        let id = RecordIdentifier::new(self.namespace, *author, key);
        self.i += 1;
        Some((id, value.clone()))
    }
}

impl crate::ranger::Store<SignedEntry> for ReplicaStoreInstance {
    type Error = Infallible;

    /// Get a the first key (or the default if none is available).
    fn get_first(&self) -> Result<RecordIdentifier, Self::Error> {
        Ok(self.with_records(|records| {
            records
                .and_then(|r| {
                    r.by_author
                        .first_key_value()
                        .map(|((author, key), _value)| {
                            RecordIdentifier::new(self.namespace, *author, key.clone())
                        })
                })
                .unwrap_or_default()
        }))
    }

    fn get(&self, id: &RecordIdentifier) -> Result<Option<SignedEntry>, Self::Error> {
        Ok(self.with_records(|records| {
            records.and_then(|r| {
                let v = r.by_author.get(&(id.author(), id.key_bytes()))?;
                Some(v.clone())
            })
        }))
    }

    fn len(&self) -> Result<usize, Self::Error> {
        Ok(self.with_records(|records| records.map(|v| v.by_author.len()).unwrap_or_default()))
    }

    fn is_empty(&self) -> Result<bool, Self::Error> {
        Ok(self.len()? == 0)
    }

    fn get_fingerprint(&self, range: &Range<RecordIdentifier>) -> Result<Fingerprint, Self::Error> {
        let elements = self.get_range(range.clone())?;
        let mut fp = Fingerprint::empty();
        for el in elements {
            let el = el?;
            fp ^= el.as_fingerprint();
        }
        Ok(fp)
    }

    fn put(&mut self, e: SignedEntry) -> Result<(), Self::Error> {
        self.with_latest_mut_with_default(|records| {
            records.insert(e.author_bytes(), (e.timestamp(), e.key().to_vec()));
        });
        self.with_records_mut_with_default(|records| {
            records.insert(e);
        });
        Ok(())
    }

    type RangeIterator<'a> = InstanceRangeIterator<'a>;

    fn get_range(
        &self,
        range: Range<RecordIdentifier>,
    ) -> Result<Self::RangeIterator<'_>, Self::Error> {
        Ok(InstanceRangeIterator {
            iter: self.records_iter(),
            filter: InstanceRangeFilter::Range(range),
        })
    }

    fn remove(&mut self, key: &RecordIdentifier) -> Result<Option<SignedEntry>, Self::Error> {
        // TODO: what if we are trying to remove with the wrong timestamp?
        let res = self.with_records_mut(|records| records.and_then(|records| records.remove(key)));
        Ok(res)
    }

    fn all(&self) -> Result<Self::RangeIterator<'_>, Self::Error> {
        Ok(InstanceRangeIterator {
            iter: self.records_iter(),
            filter: InstanceRangeFilter::None,
        })
    }

    // TODO: Not horrible.
    type ParentIterator<'a> = std::vec::IntoIter<Result<SignedEntry, Infallible>>;
    fn prefixes_of(&self, id: &RecordIdentifier) -> Result<Self::ParentIterator<'_>, Self::Error> {
        let mut entries = vec![];
        let mut key = id.key().to_vec();
        while !key.is_empty() {
            let id = RecordIdentifier::new(id.namespace(), id.author(), &key);
            match self.get(&id) {
                Ok(Some(entry)) => entries.push(Ok(entry)),
                Ok(None) => {}
                Err(err) => entries.push(Err(err)),
            }
            key.pop();
        }
        Ok(entries.into_iter())
    }

    fn prefixed_by(
        &self,
        prefix: &RecordIdentifier,
    ) -> std::result::Result<Self::RangeIterator<'_>, Self::Error> {
        Ok(InstanceRangeIterator {
            iter: self.records_iter(),
            filter: InstanceRangeFilter::Prefix(prefix.author(), prefix.key().to_vec()),
        })
    }

    fn remove_prefix_filtered(
        &mut self,
        prefix: &RecordIdentifier,
        predicate: impl Fn(&Record) -> bool,
    ) -> Result<usize, Self::Error> {
        self.with_records_mut(|records| {
            let Some(records) = records else {
                return Ok(0);
            };
            let old_len = records.by_author.len();
            records.retain(|(a, k), v| {
                !(a == &prefix.author() && k.starts_with(prefix.key()) && predicate(v.entry()))
            });
            Ok(old_len - records.len())
        })
    }
}

/// Range iterator for a [`ReplicaStoreInstance`]
#[derive(Debug)]
pub struct InstanceRangeIterator<'a> {
    iter: RecordsIter<'a>,
    filter: InstanceRangeFilter,
}

/// Filter for an [`InstanceRangeIterator`]
#[derive(Debug)]
enum InstanceRangeFilter {
    None,
    Range(Range<RecordIdentifier>),
    Prefix(AuthorId, Vec<u8>),
}

impl InstanceRangeFilter {
    fn matches(&self, x: &RecordIdentifier) -> bool {
        match self {
            Self::None => true,
            Self::Range(range) => range.contains(x),
            Self::Prefix(author, prefix) => x.author() == *author && x.key().starts_with(prefix),
        }
    }
}

impl Iterator for InstanceRangeIterator<'_> {
    type Item = Result<SignedEntry, Infallible>;

    fn next(&mut self) -> Option<Self::Item> {
        let mut next = self.iter.next()?;
        loop {
            let (record_id, v) = next;
            if self.filter.matches(&record_id) {
                return Some(Ok(v));
            }

            next = self.iter.next()?;
        }
    }
}<|MERGE_RESOLUTION|>--- conflicted
+++ resolved
@@ -164,11 +164,8 @@
         }
         self.replica_records.write().remove(namespace);
         self.namespaces.write().remove(namespace);
-<<<<<<< HEAD
         self.peers_per_doc.write().remove(namespace);
-=======
         self.download_policies.write().remove(namespace);
->>>>>>> c0637d08
         Ok(())
     }
 
