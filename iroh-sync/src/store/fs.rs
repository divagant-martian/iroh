--- conflicted
+++ resolved
@@ -281,13 +281,10 @@
             namespace_table.remove(namespace.as_bytes())?;
         }
         {
-<<<<<<< HEAD
             let mut peers_table = write_tx.open_multimap_table(NAMESPACE_PEERS_TABLE)?;
             peers_table.remove_all(namespace.as_bytes())?;
-=======
             let mut dl_policies_table = write_tx.open_table(DOWNLOAD_POLICY_TABLE)?;
             dl_policies_table.remove(namespace.as_bytes())?;
->>>>>>> c0637d08
         }
         write_tx.commit()?;
         Ok(())
